package io.snappydata

import java.io.File
import java.sql.SQLException

import scala.util.control.NonFatal

import io.snappydata.core.{FileCleaner, LocalSparkConf}

import org.apache.spark.sql.collection.ToolsCallbackInit

//scalastyle:off
import org.scalatest.{BeforeAndAfterAll, FunSuite, Outcome}
//scalastyle:on

import org.apache.spark.sql.SnappyContext
import org.apache.spark.{Logging, SparkConf, SparkContext}
import org.scalatest.{BeforeAndAfterAll, FunSuite, Outcome}

import scala.collection.mutable.ArrayBuffer

/**
 * Base abstract class for all SnappyData tests similar to SparkFunSuite.
 *
 * Created by soubhikc on 6/10/15.
 */
abstract class SnappyFunSuite
    extends FunSuite // scalastyle:ignore
    with BeforeAndAfterAll
    with Logging {

  protected var testName: String = _
  protected var dirList = ArrayBuffer[String]()

  protected def sc: SparkContext = {
    val ctx = SnappyContext.globalSparkContext
    if (ctx != null && !ctx.isStopped) ctx
    else new SparkContext(newSparkConf())
  }

  protected def sc(addOn: (SparkConf) => SparkConf): SparkContext = {
    val ctx = SnappyContext.globalSparkContext
    if (ctx != null && !ctx.isStopped) ctx
    else new SparkContext(newSparkConf(addOn))
  }

  protected def scWithConf(addOn: (SparkConf) => SparkConf): SparkContext = {
    new SparkContext(newSparkConf(addOn))
  }

  protected def snc: SnappyContext = SnappyContext.getOrCreate(sc)

  /**
   * Copied from SparkFunSuite.
   *
   * Log the suite name and the test name before and after each test.
   *
   * Subclasses should never override this method. If they wish to run
   * custom code before and after each test, they should mix in the
   * {{org.scalatest.BeforeAndAfter}} trait instead.
   */
  final protected override def withFixture(test: NoArgTest): Outcome = {
    testName = test.text
    val suiteName = this.getClass.getName
    val shortSuiteName = suiteName.replaceAll("io.snappydata", "i.sd").
        replaceAll("org.apache.spark", "o.a.s")
    try {
      logInfo(s"\n\n===== TEST OUTPUT FOR $shortSuiteName: '$testName' =====\n")
      test()
    } finally {
      logInfo(s"\n\n===== FINISHED $shortSuiteName: '$testName' =====\n")
    }
  }

  def deleteDir(dir: String): Boolean = {
    FileCleaner.deletePath(dir)
  }

  protected def newSparkConf(addOn: (SparkConf) => SparkConf = null): SparkConf
       = LocalSparkConf.newConf(addOn)

  protected def dirCleanup(): Unit = {
    if (dirList.nonEmpty) {
      dirList.foreach(FileCleaner.deletePath)
      dirList.clear()
    }
  }

  protected def baseCleanup(): Unit = {
    try {
      val scL = this.sc
      if (scL != null && !scL.isStopped) {
        val snc = this.snc
        snc.catalog.getTables(None).foreach {
          case (tableName, false) =>
            snc.dropExternalTable(tableName, ifExists = true)
          case (tableName, true) =>
            if (tableName.indexOf("_sampled") != -1) {
              snc.dropSampleTable(tableName, ifExists = true)
            } else {
              snc.dropTempTable(tableName, ifExists = true)
            }
        }
      }
    } finally {
      dirCleanup()
    }
  }

  override def beforeAll(): Unit = {
    baseCleanup()
  }

  override def afterAll(): Unit = {
    baseCleanup()
  }

  def stopAll(): Unit = {
<<<<<<< HEAD
=======
    val toolsCallback = ToolsCallbackInit.toolsCallback
    if (toolsCallback != null) {
      try {
        toolsCallback.invokeStopFabricServer(sc)
      } catch {
        case se:SQLException  if(se.getCause.getMessage.indexOf("No connection to the distributed system") != -1) =>
        case NonFatal(_) => // ignore
      }
    }
>>>>>>> f405221f
    println(" Stopping spark context = " + SnappyContext.globalSparkContext)
    SnappyContext.stop()
  }

  def createDir(fileName: String): String = {
    val f = new File(fileName)
    f.mkdir()
    f.deleteOnExit()
    dirList += fileName
    fileName
  }
}<|MERGE_RESOLUTION|>--- conflicted
+++ resolved
@@ -116,8 +116,6 @@
   }
 
   def stopAll(): Unit = {
-<<<<<<< HEAD
-=======
     val toolsCallback = ToolsCallbackInit.toolsCallback
     if (toolsCallback != null) {
       try {
@@ -127,7 +125,6 @@
         case NonFatal(_) => // ignore
       }
     }
->>>>>>> f405221f
     println(" Stopping spark context = " + SnappyContext.globalSparkContext)
     SnappyContext.stop()
   }
