/*
 * Copyright (c) 2016 SnappyData, Inc. All rights reserved.
 *
 * Licensed under the Apache License, Version 2.0 (the "License"); you
 * may not use this file except in compliance with the License. You
 * may obtain a copy of the License at
 *
 * http://www.apache.org/licenses/LICENSE-2.0
 *
 * Unless required by applicable law or agreed to in writing, software
 * distributed under the License is distributed on an "AS IS" BASIS,
 * WITHOUT WARRANTIES OR CONDITIONS OF ANY KIND, either express or
 * implied. See the License for the specific language governing
 * permissions and limitations under the License. See accompanying
 * LICENSE file.
 */
package org.apache.spark.sql.columnar

import java.sql.Connection
import java.util.concurrent.locks.ReentrantReadWriteLock

import scala.collection.mutable
import scala.collection.mutable.ArrayBuffer

import org.apache.spark._
import org.apache.spark.rdd.RDD
import org.apache.spark.sql._
import org.apache.spark.sql.catalyst.{CatalystTypeConverters, InternalRow}
import org.apache.spark.sql.collection.{UUIDRegionKey, Utils}
import org.apache.spark.sql.execution.ConnectionPool
import org.apache.spark.sql.execution.datasources.ResolvedDataSource
import org.apache.spark.sql.execution.datasources.jdbc.DriverRegistry
import org.apache.spark.sql.hive.SnappyStoreHiveCatalog
import org.apache.spark.sql.jdbc.JdbcDialects
import org.apache.spark.sql.row.GemFireXDBaseDialect
import org.apache.spark.sql.snappy._
import org.apache.spark.sql.sources._
import org.apache.spark.sql.store.{ExternalStore, JDBCSourceAsStore}
import org.apache.spark.sql.types.StructType

/**
 * A LogicalPlan implementation for an external column table whose contents
 * are retrieved using a JDBC URL or DataSource.
 */

class JDBCAppendableRelation(
    val table: String,
    val provider: String,
    val mode: SaveMode,
    userSchema: StructType,
    val origOptions: Map[String, String],
    val externalStore: ExternalStore,
    @transient override val sqlContext: SQLContext)(
    private var uuidList: ArrayBuffer[RDD[UUIDRegionKey]] =
    new ArrayBuffer[RDD[UUIDRegionKey]]())
    extends BaseRelation
    with PrunedFilteredScan
    with InsertableRelation
    with DestroyRelation
    with Logging
    with Serializable {

  self =>

  override val needConversion: Boolean = false

  val driver = DriverRegistry.getDriverClassName(externalStore.connProperties.url)

  final val dialect = JdbcDialects.get(externalStore.connProperties.url)

  val schemaFields = Map(userSchema.fields.flatMap { f =>
    val name = if (f.metadata.contains("name")) f.metadata.getString("name")
    else f.name
    Iterator((name, f))
  }: _*)

  final lazy val connector = ExternalStoreUtils.getConnector(table, driver,
    dialect, externalStore.connProperties.poolProps,
    externalStore.connProperties.connProps,
    externalStore.connProperties.hikariCP)

  createTable(mode)
  private val bufferLock = new ReentrantReadWriteLock()

  /** Acquires a read lock on the cache for the duration of `f`. */
  private[sql] def readLock[A](f: => A): A = {
    val lock = bufferLock.readLock()
    lock.lock()
    try f finally {
      lock.unlock()
    }
  }

  /** Acquires a write lock on the cache for the duration of `f`. */
  private[sql] def writeLock[A](f: => A): A = {
    val lock = bufferLock.writeLock()
    lock.lock()
    try f finally {
      lock.unlock()
    }
  }

  override def schema: StructType = userSchema

  // TODO: Suranjan currently doesn't apply any filters.
  // will see that later.
  override def buildScan(requiredColumns: Array[String],
      filters: Array[Filter]): RDD[Row] = {
    scanTable(table, requiredColumns, filters)
  }

  def scanTable(tableName: String, requiredColumns: Array[String],
      filters: Array[Filter]): RDD[Row] = {

    val requestedColumns = if (requiredColumns.isEmpty) {
      val narrowField =
        schema.fields.minBy { a =>
          ColumnType(a.dataType).defaultSize
        }

      Array(narrowField.name)
    } else {
      requiredColumns
    }

    val cachedColumnBuffers: RDD[CachedBatch] = readLock {
      externalStore.getCachedBatchRDD(tableName,
        requestedColumns.map(column => externalStore.columnPrefix + column),
        sqlContext.sparkContext)
    }

    cachedColumnBuffers.mapPartitionsPreserve { cachedBatchIterator =>
      // Find the ordinals and data types of the requested columns.
      // If none are requested, use the narrowest (the field with
      // minimum default element size).

      ExternalStoreUtils.cachedBatchesToRows(cachedBatchIterator, requestedColumns, schema)
    }.asInstanceOf[RDD[Row]]
  }

  override def insert(df: DataFrame, overwrite: Boolean = true): Unit = {
    insert(df.rdd, df, overwrite)
  }

  def uuidBatchAggregate(accumulated: ArrayBuffer[UUIDRegionKey],
      batch: CachedBatch): ArrayBuffer[UUIDRegionKey] = {
    //TODO - currently using the length from the part Object but it needs to be handled more generically
    //in order to replace UUID
    val uuid = externalStore.storeCachedBatch(table , batch)
    accumulated += uuid
  }

  protected def insert(rdd: RDD[Row], df: DataFrame,
      overwrite: Boolean): Unit = {

    assert(df.schema.equals(schema))

    // We need to truncate the table
    if (overwrite) {
      truncate()
    }

    val useCompression = sqlContext.conf.useCompression
    val columnBatchSize = sqlContext.conf.columnBatchSize

    val output = df.logicalPlan.output
    val cached = rdd.mapPartitionsPreserveWithIndex({ (split, rowIterator) =>

      def columnBuilders = output.map { attribute =>
        val columnType = ColumnType(attribute.dataType)
        val initialBufferSize = columnType.defaultSize * columnBatchSize
        ColumnBuilder(attribute.dataType, initialBufferSize,
          attribute.name, useCompression)
      }.toArray

      val holder = new CachedBatchHolder(columnBuilders, 0, columnBatchSize, schema,
        new ArrayBuffer[UUIDRegionKey](1), uuidBatchAggregate)

      val batches = holder.asInstanceOf[CachedBatchHolder[ArrayBuffer[Serializable]]]
      val converter = CatalystTypeConverters.createToCatalystConverter(schema)
      rowIterator.map(converter(_).asInstanceOf[InternalRow])
          .foreach(batches.appendRow((), _))
      batches.forceEndOfBatch().iterator
    }, true)
    // trigger an Action to materialize 'cached' batch
    cached.count()
    appendUUIDBatch(cached.asInstanceOf[RDD[UUIDRegionKey]])
  }


  def appendUUIDBatch(batch: RDD[UUIDRegionKey]) = writeLock {
    uuidList += batch
  }

  // truncate both actual and shadow table
  def truncate(): Unit = writeLock {
    val dialect = JdbcDialects.get(externalStore.connProperties.url)
    externalStore.tryExecute(table, {
      case conn =>
        JdbcExtendedUtils.truncateTable(conn, table, dialect)
    })
    uuidList.clear()
  }

  def createTable(mode: SaveMode): Unit = {
    var conn: Connection = null
    val dialect = JdbcDialects.get(externalStore.connProperties.url)
    try {
<<<<<<< HEAD
      conn = ExternalStoreUtils.getConnection(externalStore.connProperties.url, externalStore.connProperties.connProps,
        dialect, isLoner = Utils.isLoner(sqlContext.sparkContext))

=======
      conn = ExternalStoreUtils.getConnection(externalStore.connProperties.url,
        externalStore.connProperties.connProps, dialect,
        isLoner = Utils.isLoner(sqlContext.sparkContext))
>>>>>>> 6c7ab6c1
      val tableExists = JdbcExtendedUtils.tableExists(table, conn,
        dialect, sqlContext)
      if (mode == SaveMode.Ignore && tableExists) {
        dialect match {
          case d: JdbcExtendedDialect =>
            d.initializeTable(table,
              sqlContext.conf.caseSensitiveAnalysis, conn)
          case _ => // do nothing
        }
        return
      }

      if (mode == SaveMode.ErrorIfExists && tableExists) {
        sys.error(s"Table $table already exists.")
      }
    }
    createExternalTableForCachedBatches(table, externalStore)
  }

  protected def createExternalTableForCachedBatches(tableName: String,
      externalStore: ExternalStore): Unit = {
    require(tableName != null && tableName.length > 0,
      "createExternalTableForCachedBatches: expected non-empty table name")

    val (primarykey, partitionStrategy) = dialect match {
      // The driver if not a loner should be an accesor only
      case d: JdbcExtendedDialect =>
        (s"constraint ${tableName}_bucketCheck check (bucketId != -1), " +
            "primary key (uuid, bucketId)", d.getPartitionByClause("bucketId"))
      case _ => ("primary key (uuid)", "") // TODO. How to get primary key contraint from each DB
    }

    createTable(externalStore, s"create table $tableName (uuid varchar(36) " +
        "not null, bucketId integer not null, numRows integer not null, " +
        "stats blob, " + userSchema.fields.map(structField => externalStore.columnPrefix +
        structField.name + " blob").mkString(" ", ",", " ") +
        s", $primarykey) $partitionStrategy",
      tableName, dropIfExists = false) // for test make it false
  }

  def createTable(externalStore: ExternalStore, tableStr: String,
      tableName: String, dropIfExists: Boolean) = {

    externalStore.tryExecute(tableName, {
      case conn =>
        if (dropIfExists) {
          JdbcExtendedUtils.dropTable(conn, tableName, dialect, sqlContext,
            ifExists = true)
        }
        val tableExists = JdbcExtendedUtils.tableExists(tableName, conn,
          dialect, sqlContext)
        if (!tableExists) {
          JdbcExtendedUtils.executeUpdate(tableStr, conn)
          dialect match {
            case d: JdbcExtendedDialect => d.initializeTable(tableName,
              sqlContext.conf.caseSensitiveAnalysis, conn)
            case _ => // do nothing
          }
        }
    })
  }

  /**
   * Destroy and cleanup this relation. It may include, but not limited to,
   * dropping the external table that this relation represents.
   */
  override def destroy(ifExists: Boolean): Unit = {
    // clean up the connection pool on executors first
    Utils.mapExecutors(sqlContext,
      JDBCAppendableRelation.removePool(table)).count()
    // then on the driver
    JDBCAppendableRelation.removePool(table)
    // drop the external table using a non-pool connection
    val conn = ExternalStoreUtils.getConnection(
      externalStore.connProperties.url, externalStore.connProperties.connProps,
      dialect, isLoner = Utils.isLoner(sqlContext.sparkContext))
    try {
      JdbcExtendedUtils.dropTable(conn, table, dialect, sqlContext, ifExists)
    } finally {
      conn.close()
    }
  }
}

object JDBCAppendableRelation extends Logging {
  def apply(
      table: String,
      provider: String,
      mode: SaveMode,
      schema: StructType,
      numPartitions: Int,
      options: Map[String, String],
      sqlContext: SQLContext): JDBCAppendableRelation =
    new JDBCAppendableRelation(
      SnappyStoreHiveCatalog.processTableIdentifier(table, sqlContext.conf),
      getClass.getCanonicalName, mode, schema,
      options, null, sqlContext)()

  private def removePool(table: String): () => Iterator[Unit] = () => {
    ConnectionPool.removePoolReference(table)
    Iterator.empty
  }
}

final class DefaultSource extends ColumnarRelationProvider

class ColumnarRelationProvider
    extends SchemaRelationProvider
    with CreatableRelationProvider {

  def createRelation(sqlContext: SQLContext, mode: SaveMode,
      options: Map[String, String], schema: StructType) = {
    val parameters = new mutable.HashMap[String, String]
    parameters ++= options

    val table = ExternalStoreUtils.removeInternalProps(parameters)
    val sc = sqlContext.sparkContext

    val connectionProperties =
      ExternalStoreUtils.validateAndGetAllProps(sc, parameters)

    val partitions = ExternalStoreUtils.getTotalPartitions(sqlContext.sparkContext, parameters)

    val externalStore = getExternalSource(sqlContext, connectionProperties,
      partitions)

    new JDBCAppendableRelation(SnappyStoreHiveCatalog.processTableIdentifier(
      table, sqlContext.conf), getClass.getCanonicalName, mode, schema,
      options, externalStore, sqlContext)()
  }

  override def createRelation(sqlContext: SQLContext,
      options: Map[String, String], schema: StructType) = {

    val allowExisting = options.get(JdbcExtendedUtils
        .ALLOW_EXISTING_PROPERTY).exists(_.toBoolean)
    val mode = if (allowExisting) SaveMode.Ignore else SaveMode.ErrorIfExists

    val rel = getRelation(sqlContext, options)
    rel.createRelation(sqlContext, mode, options, schema)
  }

  override def createRelation(sqlContext: SQLContext, mode: SaveMode,
      options: Map[String, String], data: DataFrame): BaseRelation = {
    val rel = getRelation(sqlContext, options)
    val relation = rel.createRelation(sqlContext, mode, options, data.schema)
    relation.insert(data, mode == SaveMode.Overwrite)
    relation
  }

  def getRelation(sqlContext: SQLContext,
      options: Map[String, String]): ColumnarRelationProvider = {

    val url = options.getOrElse("url",
      ExternalStoreUtils.defaultStoreURL(sqlContext.sparkContext))
    val clazz = JdbcDialects.get(url) match {
      case d: GemFireXDBaseDialect => ResolvedDataSource.
          lookupDataSource("org.apache.spark.sql.columntable.DefaultSource")
      case _ => classOf[columnar.DefaultSource]
    }
    clazz.newInstance().asInstanceOf[ColumnarRelationProvider]
  }

  def getExternalSource(sqlContext: SQLContext,
      connectionProperties: ConnectionProperties,
      numPartitions: Int): ExternalStore = {
    new JDBCSourceAsStore(connectionProperties, numPartitions)
  }
}<|MERGE_RESOLUTION|>--- conflicted
+++ resolved
@@ -206,15 +206,9 @@
     var conn: Connection = null
     val dialect = JdbcDialects.get(externalStore.connProperties.url)
     try {
-<<<<<<< HEAD
-      conn = ExternalStoreUtils.getConnection(externalStore.connProperties.url, externalStore.connProperties.connProps,
-        dialect, isLoner = Utils.isLoner(sqlContext.sparkContext))
-
-=======
       conn = ExternalStoreUtils.getConnection(externalStore.connProperties.url,
         externalStore.connProperties.connProps, dialect,
         isLoner = Utils.isLoner(sqlContext.sparkContext))
->>>>>>> 6c7ab6c1
       val tableExists = JdbcExtendedUtils.tableExists(table, conn,
         dialect, sqlContext)
       if (mode == SaveMode.Ignore && tableExists) {
