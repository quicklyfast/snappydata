package org.apache.spark.sql

import java.sql.SQLException
import java.util.regex.Pattern

import org.apache.spark.sql.catalyst.analysis.{UnresolvedRelation}
import org.apache.spark.sql.catalyst.expressions._
import org.apache.spark.sql.catalyst.plans.logical._
import org.apache.spark.sql.catalyst.{ParserDialect, SqlParserBase, TableIdentifier}
import org.apache.spark.sql.execution._
import org.apache.spark.sql.execution.datasources._
import org.apache.spark.sql.hive.ExternalTableType
import org.apache.spark.sql.sources._
import org.apache.spark.sql.streaming._
import org.apache.spark.sql.types.StructType
import org.apache.spark.streaming.{Duration, Milliseconds, Minutes, Seconds}


class SnappyParserBase extends SqlParserBase {

  protected val DELETE = Keyword("DELETE")
  protected val UPDATE = Keyword("UPDATE")
  // Added for streaming window CQs
  protected val WINDOW = Keyword("WINDOW")
  protected val DURATION = Keyword("DURATION")
  protected val SLIDE = Keyword("SLIDE")
  protected val MILLISECONDS = Keyword("MILLISECONDS")
  protected val SECONDS = Keyword("SECONDS")
  protected val MINUTES = Keyword("MINUTES")

  override protected lazy val start: Parser[LogicalPlan] = start1 | insert |
      cte | dmlForExternalTable

  protected lazy val dmlForExternalTable: Parser[LogicalPlan] =
    (INSERT ~> INTO | DELETE ~> FROM | UPDATE) ~> tableIdentifier ~ wholeInput ^^ {
      case r ~ s => DMLExternalTable(r, UnresolvedRelation(r), s)
    }

  protected lazy val unit: Parser[Duration] =
    (
        stringLit <~ MILLISECONDS ^^ { case str => Milliseconds(str.toInt) }
      | stringLit <~ SECONDS ^^ { case str => Seconds(str.toInt) }
      | stringLit <~ MINUTES ^^ { case str => Minutes(str.toInt) }
    )

  protected lazy val windowOptions: Parser[(Duration, Option[Duration])] =
    WINDOW ~ "(" ~> (DURATION ~> unit) ~
      ("," ~ SLIDE ~> unit).? <~ ")" ^^ {
      case duration ~ slide => (duration, slide)
    }

  protected override lazy val relationFactor: Parser[LogicalPlan] =
    (tableIdentifier ~ windowOptions.? ~ (opt(AS) ~> opt(ident)) ^^ {
      case tableIdent ~ window ~ alias => window.map { win =>
        WindowLogicalPlan(
          win._1,
          win._2,
          UnresolvedRelation(tableIdent, alias))
      }.getOrElse(UnresolvedRelation(tableIdent, alias))
    }
      |
      ("(" ~> start <~ ")") ~ windowOptions.? ~ (AS.? ~> ident) ^^ {
      case child ~ window ~ alias => window.map { win =>
        WindowLogicalPlan(
          win._1,
          win._2,
          Subquery(alias, child))
      }.getOrElse(Subquery(alias, child))
    })

  override def parseExpression(input: String): Expression = synchronized {
    // Initialize the Keywords.
    initLexical
    phrase(projection)(new lexical.Scanner(input)) match {
      case Success(plan, _) => plan
      //case failureOrError => sys.error(failureOrError.toString)
      case failureOrError => throw new SQLException(failureOrError.toString, "42X01")
    }
  }

}

object SnappyParser extends SnappyParserBase{

}

/** Snappy dialect adds SnappyParser additions to the standard "sql" dialect */
private[sql] class SnappyParserDialect extends ParserDialect {

  override def parse(sqlText: String): LogicalPlan = {
    SnappyParser.parse(sqlText)
  }
}

/**
 * Snappy DDL extensions for streaming and sampling.
 */
private[sql] class SnappyDDLParser(parseQuery: String => LogicalPlan)
    extends DDLParser(parseQuery) {

  override protected lazy val ddl: Parser[LogicalPlan] =
    createTable | describeTable | refreshTable | dropTable |
        createStream  | strmctxt | truncateTable | createIndex | dropIndex

  protected val STREAM = Keyword("STREAM")
  protected val STREAMING = Keyword("STREAMING")
  protected val CONTEXT = Keyword("CONTEXT")
  protected val START = Keyword("START")
  protected val STOP = Keyword("STOP")
  protected val INIT = Keyword("INIT")
  protected val DROP = Keyword("DROP")
  protected val TRUNCATE = Keyword("TRUNCATE")
  protected val INDEX = Keyword("INDEX")
  protected val ON = Keyword("ON")

  private val DDLEnd = Pattern.compile(USING.str + "\\s+[a-zA-Z_0-9\\.]+\\s*" +
      s"(\\s${OPTIONS.str}|\\s${AS.str}|$$)", Pattern.CASE_INSENSITIVE)

  protected override lazy val createTable: Parser[LogicalPlan] =
    (CREATE ~> TEMPORARY.? <~ TABLE) ~ (IF ~> NOT <~ EXISTS).? ~
        tableIdentifier ~ externalTableInput ~ (USING ~> className).? ~
        (OPTIONS ~> options).? ~ (AS ~> restInput).? ^^ {
      case temporary ~ allowExisting ~ tableIdent ~ schemaString ~
          providerName ~ opts ~ query =>

        val options = opts.getOrElse(Map.empty[String, String])
        val provider = SnappyContext.getProvider(providerName.getOrElse(SnappyContext.DEFAULT_SOURCE))
        if (query.isDefined) {
          if (schemaString.length > 0) {
            throw new DDLException("CREATE TABLE AS SELECT statement " +
                "does not allow column definitions.")
          }
          // When IF NOT EXISTS clause appears in the query,
          // the save mode will be ignore.
          val mode = if (allowExisting.isDefined) SaveMode.Ignore
          else SaveMode.ErrorIfExists
          val queryPlan = parseQuery(query.get)

          if (temporary.isDefined) {
            CreateTableUsingAsSelect(tableIdent, provider, temporary = true,
              Array.empty[String], mode, options, queryPlan)
          } else {
            CreateExternalTableUsingSelect(tableIdent, provider,
              Array.empty[String], mode, options, queryPlan)
          }
        } else {
          val hasExternalSchema = if (temporary.isDefined) false
          else {
            // check if provider class implements ExternalSchemaRelationProvider
            try {
              val clazz: Class[_] = ResolvedDataSource.lookupDataSource(provider)
              classOf[ExternalSchemaRelationProvider].isAssignableFrom(clazz)
            } catch {
              case cnfe: ClassNotFoundException => throw new DDLException(cnfe.toString)
              case t: Throwable => throw t
            }
          }
          val userSpecifiedSchema = if (hasExternalSchema) None
          else {
            phrase(tableCols.?)(new lexical.Scanner(schemaString)) match {
              case Success(columns, _) => columns.flatMap(fields => Some(StructType(fields)))
              case failure => throw new DDLException(failure.toString)
            }
          }
          val schemaDDL = if (hasExternalSchema) Some(schemaString) else None

          if (temporary.isDefined) {
            CreateTableUsing(tableIdent, userSpecifiedSchema, provider,
              temporary = true, options, allowExisting.isDefined,
              managedIfNoPath = false)
          } else {
            CreateExternalTableUsing(tableIdent, userSpecifiedSchema,
              schemaDDL, provider, allowExisting.isDefined, options)
          }
        }
    }

  protected lazy val createIndex: Parser[LogicalPlan] =
    (CREATE ~> INDEX ~> ident) ~ (ON ~> ident) ~ wholeInput ^^ {
      case indexName ~ tableName ~ sql =>
        CreateIndex(tableName, sql)
    }

  protected lazy val dropIndex: Parser[LogicalPlan] =
    (DROP ~> INDEX ~> ident) ~ wholeInput ^^ {
      case indexName ~ sql =>
        DropIndex(sql)
    }

  protected lazy val dropTable: Parser[LogicalPlan] =
    (DROP ~> TEMPORARY.? <~ TABLE) ~ (IF ~> EXISTS).? ~ ident ^^ {
      case temporary ~ allowExisting ~ tableName =>
        DropTable(tableName, temporary.isDefined, allowExisting.isDefined)
    }

  protected lazy val truncateTable: Parser[LogicalPlan] =
    (TRUNCATE ~> TEMPORARY.? <~ TABLE) ~ ident ^^ {
      case temporary ~ tableName =>
        TruncateTable(tableName, temporary.isDefined)
    }

  protected lazy val createStream: Parser[LogicalPlan] =
    (CREATE ~> STREAM ~> TABLE ~> ident) ~
        tableCols.? ~ (USING ~> className) ~ (OPTIONS ~> options) ^^ {
      case streamname ~ cols ~ providerName ~ opts =>
        val userColumns = cols.flatMap(fields => Some(StructType(fields)))
        val provider = SnappyContext.getProvider(providerName)
        CreateStreamTable(streamname, userColumns, provider, opts)
    }

  protected lazy val strmctxt: Parser[LogicalPlan] =
    (STREAMING ~>
        (INIT ^^^ 0 | START ^^^ 1 | STOP ^^^ 2) ~ numericLit.?) ^^ {
      case action ~ batchInterval =>
        if (batchInterval.isDefined) {
          StreamOperationsLogicalPlan(action, Some(batchInterval.get.toInt))
        } else {
          StreamOperationsLogicalPlan(action, None)
        }
    }

  protected override lazy val tableIdentifier: Parser[TableIdentifier] =
    (ident <~ ".").? ~ (ident <~ ".").? ~ ident ^^ {
      case maybeDbName ~ maybeSchemaName ~ tableName =>
        val schemaPrefix = maybeSchemaName.map(_ + '.').getOrElse("")
        TableIdentifier(schemaPrefix + tableName, maybeDbName)
    }

  protected lazy val externalTableInput: Parser[String] = new Parser[String] {
    def apply(in: Input): ParseResult[String] = {
      val source = in.source
      val remaining = source.subSequence(in.offset, source.length).toString
      val m = DDLEnd.matcher(remaining)
      if (m.find) {
        val index = m.start()
        val externalTableDefinition = remaining.substring(0, index).trim
        val others = remaining.substring(index)
        val reader = new PackratReader(new lexical.Scanner(others))
        Success(externalTableDefinition, reader)
      } else {
        Success(
          in.source.subSequence(in.offset, in.source.length()).toString,
          in.drop(in.source.length()))
      }
    }
  }
}

private[sql] case class CreateExternalTableUsing(
    tableIdent: TableIdentifier,
    userSpecifiedSchema: Option[StructType],
    schemaDDL: Option[String],
    provider: String,
    allowExisting: Boolean,
    options: Map[String, String]) extends RunnableCommand {

  override def run(sqlContext: SQLContext): Seq[Row] = {
    val snc = sqlContext.asInstanceOf[SnappyContext]
    val mode = if (allowExisting) SaveMode.Ignore else SaveMode.ErrorIfExists
    snc.createTable(snc.catalog.newQualifiedTableName(tableIdent), provider,
      userSpecifiedSchema, schemaDDL, mode, options)
    Seq.empty
  }
}

private[sql] case class CreateExternalTableUsingSelect(
    tableIdent: TableIdentifier,
    provider: String,
    partitionColumns: Array[String],
    mode: SaveMode,
    options: Map[String, String],
    query: LogicalPlan) extends RunnableCommand {

  override def run(sqlContext: SQLContext): Seq[Row] = {
    val snc = sqlContext.asInstanceOf[SnappyContext]
    val catalog = snc.catalog
    snc.createTable(catalog.newQualifiedTableName(tableIdent), provider,
      partitionColumns, mode, options, query)
    // refresh cache of the table in catalog
    catalog.invalidateTable(tableIdent)
    Seq.empty
  }
}

private[sql] case class DropTable(
    tableName: String,
    temporary: Boolean,
    ifExists: Boolean) extends RunnableCommand {

  override def run(sqlContext: SQLContext): Seq[Row] = {
    val snc = sqlContext.asInstanceOf[SnappyContext]
    if (temporary) snc.dropTempTable(tableName, ifExists)
    else snc.dropTable(tableName, ifExists)
    Seq.empty
  }
}

private[sql] case class TruncateTable(
    tableName: String,
    temporary: Boolean) extends RunnableCommand {

  override def run(sqlContext: SQLContext): Seq[Row] = {
    val snc = sqlContext.asInstanceOf[SnappyContext]
    if (temporary) snc.truncateTable(tableName)
    else snc.truncateExternalTable(tableName)
    Seq.empty
  }
}

private[sql] case class CreateIndex(
    tableName: String,
    sql: String) extends RunnableCommand {

  override def run(sqlContext: SQLContext): Seq[Row] = {
<<<<<<< HEAD
    val snc = sqlContext.asInstanceOf[SnappyContext]
    snc.createIndexOnExternalTable(tableName, sql)
=======
    val snc =sqlContext.asInstanceOf[SnappyContext]
    snc.createIndexOnTable(tableName, sql)
>>>>>>> 84c7e762
    Seq.empty
  }
}

private[sql] case class DropIndex(
    sql: String) extends RunnableCommand {

  override def run(sqlContext: SQLContext): Seq[Row] = {
    val snc = sqlContext.asInstanceOf[SnappyContext]
    snc.dropIndexOnTable(sql)
    Seq.empty
  }
}

case class DMLExternalTable(
    tableName: TableIdentifier,
    child: LogicalPlan,
    command: String)
    extends LogicalPlan with Command {

  override def children: Seq[LogicalPlan] = child :: Nil

  override def output: Seq[Attribute] = child.output
}


private[sql] case class CreateStreamTable(streamName: String,
    userColumns: Option[StructType],
    provider: String,
    options: Map[String, String])
    extends LogicalPlan with Command {

  override def output: Seq[Attribute] = Seq.empty

  /** Returns a Seq of the children of this node */
  override def children: Seq[LogicalPlan] = Seq.empty
}



private[sql] case class StreamOperationsLogicalPlan(action: Int,
    batchInterval: Option[Int])
    extends LogicalPlan with Command {

  override def output: Seq[Attribute] = Seq.empty

  /** Returns a Seq of the children of this node */
  override def children: Seq[LogicalPlan] = Seq.empty
}

private[sql] case class CreateStreamTableCmd(streamIdent: String,
    userColumns: Option[StructType],
    provider: String,
    options: Map[String, String])
    extends RunnableCommand {

  def run(sqlContext: SQLContext): Seq[Row] = {
    val resolved = ResolvedDataSource(sqlContext, userColumns,
      Array.empty[String], provider, options)
    val plan = LogicalRelation(resolved.relation)
    val snc = sqlContext.asInstanceOf[SnappyContext]
    val catalog = snc.catalog
    val streamTable = catalog.newQualifiedTableName(new TableIdentifier(streamIdent))

    // add the stream to the tables in the catalog
    catalog.tables.get(streamTable) match {
      case None => catalog.tables.put(streamTable, plan)
      case Some(x) => throw new IllegalStateException(
        s"Stream table name $streamTable already defined")
    }
    catalog.registerExternalTable(streamTable, userColumns,
      Array.empty[String], provider, options,
      ExternalTableType.getTableType(resolved.relation))

    Seq.empty
  }
}

private[sql] case class SnappyStreamingActionsCommand(action: Int,
    batchInterval: Option[Int],
    sampleTablePopulation: Option[(SQLContext) => Unit])
    extends RunnableCommand {

  override def run(sqlContext: SQLContext): Seq[Row] = {
    action match {
      case 0 =>
        SnappyStreamingContext(sqlContext.asInstanceOf[SnappyContext],
          Seconds(batchInterval.get))
      case 1 =>
        // Register sampling of all the streams
        sampleTablePopulation match {
          case Some(func) => func(sqlContext)
          case None => // do nothing
        }
        // start the streaming
        SnappyStreamingContext.getActive().get.start()
      case 2 => SnappyStreamingContext.getActive().get.stop()
    }
    Seq.empty[Row]
  }
}


<|MERGE_RESOLUTION|>--- conflicted
+++ resolved
@@ -312,13 +312,8 @@
     sql: String) extends RunnableCommand {
 
   override def run(sqlContext: SQLContext): Seq[Row] = {
-<<<<<<< HEAD
-    val snc = sqlContext.asInstanceOf[SnappyContext]
-    snc.createIndexOnExternalTable(tableName, sql)
-=======
     val snc =sqlContext.asInstanceOf[SnappyContext]
     snc.createIndexOnTable(tableName, sql)
->>>>>>> 84c7e762
     Seq.empty
   }
 }
