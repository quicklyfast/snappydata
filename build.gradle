apply plugin: 'wrapper'

if(JavaVersion.current() != JavaVersion.VERSION_1_7){
    throw new GradleException("==== This build must be run with java 7 ====")
}

buildscript {
  repositories {
    maven { url "https://plugins.gradle.org/m2" }
    jcenter()
  }
  dependencies {
    classpath "com.github.maiflai:gradle-scalatest:0.10"
    classpath "org.github.ngbinh.scalastyle:gradle-scalastyle-plugin_2.10:0.7.2"
    classpath 'com.github.jengelman.gradle.plugins:shadow:1.2.2'
  }
}

allprojects {
  // We want to see all test results.  This is equivalatent to setting --continue
  // on the command line.
  gradle.startParameter.continueOnFailure = true

  repositories {
    maven { url "file://" + rootDir.getAbsolutePath() + "/local-repo" }
    mavenLocal()
    //maven { url "http://dl.bintray.com/spark-jobserver/maven" }
    jcenter()
    maven { url "https://repository.apache.org/content/repositories/releases" }
    maven { url "https://repository.jboss.org/nexus/content/repositories/releases" }
    maven { url "https://repo.eclipse.org/content/repositories/paho-releases" }
    maven { url "https://repository.cloudera.com/artifactory/cloudera-repos" }
    maven { url "https://oss.sonatype.org/content/repositories/orgspark-project-1113" }
    maven { url "http://repository.mapr.com/maven" }
    maven { url "https://repo.spring.io/libs-release" }
    maven { url "http://maven.twttr.com" }
    maven { url "http://repository.apache.org/snapshots" }
  }

  apply plugin: 'java'
  apply plugin: 'maven'
  apply plugin: 'scalaStyle'
  apply plugin: 'idea'
  apply plugin: 'eclipse'

  group = 'io.snappydata'
  version = '0.1.0-SNAPSHOT'

  // apply compiler options
  sourceCompatibility = 1.7
  targetCompatibility = 1.7

  compileJava.options.encoding = 'UTF-8'
  compileJava.options.compilerArgs << '-Xlint:all,-serial,-path'
  javadoc.options.charSet = 'UTF-8'

  ext {
    scalaBinaryVersion = '2.10'
    scalaVersion = scalaBinaryVersion + '.6'
    sparkVersion = '1.5.0-SNAPSHOT.1'
    log4jVersion = '1.2.17'
    slf4jVersion = '1.7.12'
    junitVersion = '4.11'
    hadoopVersion = '2.4.1'
    gemfireXDVersion = '2.0-Beta'
    buildFlags = ''
  }

  if (!buildRoot.isEmpty()) {
    buildDir = new File(buildRoot, 'scala-' + scalaBinaryVersion + '/' +  project.path.replace(':', '/'))
  } else {
    // default output directory like in sbt/maven
    buildDir = 'build-artifacts/scala-' + scalaBinaryVersion
  }

  ext {
    testResultsBase = "${rootProject.buildDir}/tests/snappy"
    snappyProductDir = "${rootProject.buildDir}/snappy"
  }
}

def getProcessId() {
  def name = java.lang.management.ManagementFactory.getRuntimeMXBean().getName()
  return name[0..name.indexOf("@")-1]
}

def getStackTrace(def t) {
  java.io.StringWriter sw = new java.io.StringWriter()
  java.io.PrintWriter pw = new java.io.PrintWriter(sw)
  org.codehaus.groovy.runtime.StackTraceUtils.sanitize(t).printStackTrace(pw)
  return sw.toString()
}

// Configure scalaStyle for only non spark related modules
configure(subprojects.findAll {!(it.name ==~ /snappy-spark.*/)}) {
  scalaStyle {
    configLocation = "scalastyle-config.xml"
    source = "src/main/scala"
  }
}

def cleanIntermediateFiles(def projectName) {
  def projDir = "${project(projectName).projectDir}"
  delete "${projDir}/metastore_db"
  delete "${projDir}/warehouse"
  delete "${projDir}/datadictionary"
  delete fileTree(projDir) {
    include 'BACKUPGFXD-DEFAULT-DISKSTORE**', 'locator*.dat'
  }
}
task cleanScalaTest << {
  def workingDir = "${testResultsBase}/scalatest"
  delete workingDir
  file(workingDir).mkdirs()
}
task cleanJUnit << {
  def workingDir = "${testResultsBase}/junit"
  delete workingDir
  file(workingDir).mkdirs()
}
task cleanDUnit << {
  def workingDir = "${testResultsBase}/dunit"
  delete workingDir
  file(workingDir).mkdirs()
}

subprojects {
  // the run task for a selected sub-project
  task run(type:JavaExec) {
    if (!project.hasProperty('mainClass')) {
      main = 'io.snappydata.app.SparkSQLTest'
    } else {
      main = mainClass
    }
    if (project.hasProperty('params')) {
      args = params.split(",") as List
    }
    classpath = sourceSets.main.runtimeClasspath + sourceSets.test.runtimeClasspath
    jvmArgs '-Xmx2g', '-XX:MaxPermSize=512m'
  }

  task scalaTest(type: Test) {
    actions = [ new com.github.maiflai.ScalaTestAction() ]
    // top-level default is single process run since scalatest does not
    // spawn separate JVMs
    maxParallelForks = 1
    maxHeapSize '1g'
    jvmArgs '-XX:+HeapDumpOnOutOfMemoryError', '-XX:MaxPermSize=350M', '-ea'
    testLogging.exceptionFormat = 'full'

    List<String> suites = []
    extensions.add(com.github.maiflai.ScalaTestAction.SUITES, suites)
    extensions.add("suite", { String name -> suites.add(name) } )
    extensions.add("suites", { String... name -> suites.addAll(name) } )

    // running a single scala suite
    if (rootProject.hasProperty('singleSuite')) {
      suite singleSuite
    }
    workingDir = "${testResultsBase}/scalatest"

    binResultsDir = file("${workingDir}/binary/${project.name}")
    reports.html.destination = file("${workingDir}/html/${project.name}")
    reports.junitXml.destination = file(workingDir)
  }
  test {
    maxParallelForks = (2 * Runtime.getRuntime().availableProcessors())
    maxHeapSize '1g'
    jvmArgs '-XX:+HeapDumpOnOutOfMemoryError', '-XX:MaxPermSize=350M', '-ea'
    testLogging.exceptionFormat = 'full'

    workingDir = "${testResultsBase}/junit"

    binResultsDir = file("${workingDir}/binary/${project.name}")
    reports.html.destination = file("${workingDir}/html/${project.name}")
    reports.junitXml.destination = file(workingDir)
  }

  gradle.taskGraph.whenReady({ graph ->
    tasks.withType(Test).each { test ->
      test.configure {
        onlyIf { !Boolean.getBoolean('skip.tests') }
        environment 'SNAPPY_HOME': snappyProductDir,
          'SNAPPY_DIST_CLASSPATH': "${sourceSets.test.runtimeClasspath.asPath}"

        def eol = System.getProperty('line.separator')
        beforeTest { desc ->
          def now = new Date().format('yyyy-MM-dd HH:mm:ss.SSS Z')
          def progress = new File(workingDir, "progress.txt")
          def output = new File(workingDir, "output.txt")
          progress << "${now} Starting test ${desc.className} ${desc.name}${eol}"
          output << "${now} STARTING TEST ${desc.className} ${desc.name}${eol}${eol}"
        }
        onOutput { desc, event ->
          def output = new File(workingDir, "output.txt")
          output  << event.message
        }
        afterTest { desc, result ->
          def now = new Date().format('yyyy-MM-dd HH:mm:ss.SSS Z')
          def progress = new File(workingDir, "progress.txt")
          def output = new File(workingDir, "output.txt")
          progress << "${now} Completed test ${desc.className} ${desc.name} with result: ${result.resultType}${eol}"
          output << "${eol}${now} COMPLETED TEST ${desc.className} ${desc.name} with result: ${result.resultType}${eol}${eol}"
          result.exceptions.each { t ->
            progress << "  EXCEPTION: ${getStackTrace(t)}${eol}"
            output << "${getStackTrace(t)}${eol}"
          }
        }
      }
    }
  })
  check.dependsOn test, scalaTest

  // apply default manifest
  jar {
    manifest {
      attributes(
        "Manifest-Version"  : "1.0",
        "Created-By"        : System.getProperty("user.name"),
        "Title"             : rootProject.name,
        "Version"           : version,
        "Vendor"            : "Snappy Data, Inc."
      )
    }
  }

  task packageSources(type: Jar, dependsOn: classes) {
    classifier = 'sources'
    from sourceSets.main.allSource
  }
  task packageDocs(type: Jar, dependsOn: javadoc) {
    classifier = 'sources'
    from javadoc.destinationDir
  }
  /*
  artifacts {
    archives packageSources
    archives packageDocs
  }
  */

  configurations {
    provided {
      description 'a dependency that is provided externally at runtime'
      visible true
    }

    testOutput {
      extendsFrom testCompile
      description 'a dependency that exposes test artifacts'
    }
    /*
    all {
      resolutionStrategy {
        // fail eagerly on version conflict (includes transitive dependencies)
        // e.g. multiple different versions of the same dependency (group and name are equal)
        failOnVersionConflict()
      }
    }
    */
  }

  task packageTests(type: Jar) {
    from sourceSets.test.output
    classifier = 'tests'
  }
  artifacts {
    testOutput packageTests
  }

  idea {
    module {
      scopes.PROVIDED.plus += [ configurations.provided ]
    }
  }

  sourceSets {
    main.compileClasspath += configurations.provided
    main.runtimeClasspath -= configurations.provided
    test.compileClasspath += configurations.provided
    test.runtimeClasspath += configurations.provided
  }

  javadoc.classpath += configurations.provided

  dependencies {
    compile 'log4j:log4j:' + log4jVersion
    compile 'org.slf4j:slf4j-api:' + slf4jVersion
    compile 'org.slf4j:slf4j-log4j12:' + slf4jVersion

    testCompile "junit:junit:${junitVersion}"
  }
}

task generateSources {
  dependsOn ':snappy-spark:snappy-spark-streaming-flume-sink_' + scalaBinaryVersion + ':generateAvroJava'
  dependsOn ':snappy-store:generateSources'
}

task product {
  dependsOn ":snappy-tools_${scalaBinaryVersion}:shadowJar"
<<<<<<< HEAD

=======
  dependsOn ':snappy-examples:jar'
  
>>>>>>> 9806ac23
  doFirst {
    delete snappyProductDir
    file("${snappyProductDir}/lib").mkdirs()
  }
  doLast {
    // copy datanucleus jars specifically since they don't work as part of fat jar
    def datanucleusJars = project(":snappy-spark:snappy-spark-hive_${scalaBinaryVersion}").configurations.runtime.filter {
      it.getName().contains('datanucleus')
    }
    copy {
      from datanucleusJars
      into "${snappyProductDir}/lib"
    }
    // copy GemFireXD shared libraries for optimized JNI calls
    copy {
      from "${project(':snappy-store:gemfirexd:core').projectDir}/lib"
      into "${snappyProductDir}/lib"
    }

    // create the RELEASE file
    def release = file("${snappyProductDir}/RELEASE")
    def gitCommitId = "git rev-parse HEAD".execute().text.trim()
    release << "Snappy Spark ${project.version} ${gitCommitId} built for Hadoop $hadoopVersion\n"
    release << "Build flags: ${buildFlags}\n"

    def toolsProject = project(":snappy-tools_${scalaBinaryVersion}")
    def examplesProject = project(':snappy-examples')
    def baseName = 'snappy-spark-assembly'
    def archiveName = "${baseName}_${scalaBinaryVersion}-${version}-hadoop${hadoopVersion}.jar"
    def exampleArchiveName = "quickstart-${version}.jar"
    file("${toolsProject.buildDir}/libs/${toolsProject.shadowJar.archiveName}").renameTo("${snappyProductDir}/lib/${archiveName}")
    copy {
      from "${examplesProject.buildDir}/libs"
      into "${snappyProductDir}/lib"
      include "${examplesProject.jar.archiveName}"
      rename { filename -> exampleArchiveName }
    }
    copy {
      from "${project(':snappy-spark').projectDir}/bin"
      into "${snappyProductDir}/bin"
    }
    copy {
      from "${project(':snappy-spark').projectDir}/sbin"
      into "${snappyProductDir}/sbin"
    }
    copy {
      from "${project(':snappy-spark').projectDir}/conf"
      into "${snappyProductDir}/conf"
    }
    copy {
      from "${project(':snappy-spark').projectDir}/python"
      into "${snappyProductDir}/python"
    }
    copy {
      from "${project(':snappy-spark').projectDir}/data"
      into "${snappyProductDir}/data"
    }
    copy {
      from("${toolsProject.projectDir}/bin")
      into "${snappyProductDir}/bin"
    }
    copy {
      from("${toolsProject.projectDir}/sbin")
      into "${snappyProductDir}/sbin"
    }
    copy {
      from("${toolsProject.projectDir}/conf")
      into "${snappyProductDir}/conf"
    }

    def sparkR = "${project(':snappy-spark').projectDir}/R/lib/SparkR"
    if (file(sparkR).exists()) {
      copy {
        from sparkR
        into "${snappyProductDir}/R/lib"
      }
    }
  }
}

def copyTestsCommonResources(def bdir) {
  def outdir = "${bdir}/resources/test"
  file(outdir).mkdirs()

  copy {
    from "${rootDir}/tests-common/src/main/resources"
    into outdir
  }
}

task copyResourcesAll << {
  copyTestsCommonResources(project(":snappy-core_${scalaBinaryVersion}").buildDir)
  copyTestsCommonResources(project(":snappy-tools_${scalaBinaryVersion}").buildDir)
  copyTestsCommonResources(project(':snappy-dunits').buildDir)
}

task cleanAll {
  dependsOn getTasksByName('clean', true).collect { it.path }
}
task buildAll {
  dependsOn getTasksByName('assemble', true).collect { it.path }
  dependsOn getTasksByName('testClasses', true).collect { it.path }
  mustRunAfter cleanAll
}
task checkAll {
  dependsOn ":snappy-core_${scalaBinaryVersion}:check", ":snappy-tools_${scalaBinaryVersion}:check", ':snappy-dunits:test'
  if (project.hasProperty('spark')) {
    dependsOn project(':snappy-spark').getTasksByName('check', true).collect { it.path }
  }
  mustRunAfter buildAll
  mustRunAfter product
}
task precheckin {
  dependsOn cleanAll, buildAll, product, checkAll
}<|MERGE_RESOLUTION|>--- conflicted
+++ resolved
@@ -299,12 +299,8 @@
 
 task product {
   dependsOn ":snappy-tools_${scalaBinaryVersion}:shadowJar"
-<<<<<<< HEAD
-
-=======
   dependsOn ':snappy-examples:jar'
-  
->>>>>>> 9806ac23
+
   doFirst {
     delete snappyProductDir
     file("${snappyProductDir}/lib").mkdirs()
