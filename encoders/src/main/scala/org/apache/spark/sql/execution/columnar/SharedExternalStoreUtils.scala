/*
 *
 */
package org.apache.spark.sql.execution.columnar

import java.sql.{Connection, SQLException}
import java.util.Properties

import scala.collection.immutable.HashMap
import scala.collection.mutable
import scala.collection.mutable.ArrayBuffer
import scala.util.Random

import org.apache.spark.sql.execution.ConnectionPool
import org.apache.spark.sql.row.SnappyStoreClientDialect
import org.apache.spark.sql.sources.ConnectionProperties

object SharedExternalStoreUtils {

  private var useLocatorURL: Boolean = _

  private def useLocatorUrl(hostList: ArrayBuffer[(String, String)]): Boolean =
    hostList.isEmpty

  def getConnection(connectionProperties: ConnectionProperties,
      hostList: ArrayBuffer[(String, String)]): Connection = {
    useLocatorURL = useLocatorUrl(hostList)
    createConnection(connectionProperties, hostList)
  }

  private def createConnection(connProperties: ConnectionProperties,
      hostList: ArrayBuffer[(String, String)]): Connection = {
    // TODO CHECK THIS SOCKETCREATOR DEPENDENCY RESOLUTION
    // val localhost = SocketCreator.getLocalHost
    var index = -1

    val jdbcUrl = if (useLocatorURL) {
      connProperties.url
    } else {
      // TODO NEEDS TO BE HANDLED=
      // if (index < 0) index = hostList.indexWhere(_._1.contains(localhost.getHostAddress))
      if (index < 0) index = Random.nextInt(hostList.size)
      hostList(index)._2
    }

    // TODO : REMOVE THIS AND ADD DEPENDENCY TO ACCESS ClientAttribute.THRIFT_LOB_DIRECT_BUFFERS
    /**
     * Use direct ByteBuffers when reading BLOBs. This will provide higher
     * performance avoiding a copy but caller must take care to free the BLOB
     * after use else cleanup may happen only in a GC cycle which may be delayed
     * due to no particular GC pressure due to direct ByteBuffers.
     */
    val THRIFT_LOB_DIRECT_BUFFERS = "lob-direct-buffers"
    // -

    // enable direct ByteBuffers for best performance
    val executorProps = connProperties.executorConnProps
    // executorProps.setProperty(ClientAttribute.THRIFT_LOB_DIRECT_BUFFERS, "true")
    executorProps.setProperty(THRIFT_LOB_DIRECT_BUFFERS, "true")

    // setup pool properties
    val props = getAllPoolProperties(jdbcUrl, null,
      connProperties.poolProps, connProperties.hikariCP, isEmbedded = false)
    try {
      // use jdbcUrl as the key since a unique pool is required for each server
      ConnectionPool.getPoolConnection(jdbcUrl, SnappyStoreClientDialect, props,
        executorProps, connProperties.hikariCP)
    } catch {
      case sqle: SQLException => if (hostList.size == 1 || useLocatorURL) {
        throw sqle
      } else {
        hostList.remove(index)
        createConnection(connProperties, hostList)
      }
    }
  }

  def connectionProperties(hostList: ArrayBuffer[(String, String)]): ConnectionProperties = {

    // TODO: Check how to make properties Dynamic
    val map: Map[String, String] = HashMap[String, String](("maxActive", "256"),
      ("testOnBorrow", "true"), ("maxIdle", "256"), ("validationInterval", "10000"),
      ("initialSize", "4"), ("driverClassName", "io.snappydata.jdbc.ClientDriver"))

    val poolProperties = new Properties
    poolProperties.setProperty("driver", "io.snappydata.jdbc.ClientDriver")
    poolProperties.setProperty("route-query", "false")

    val executorConnProps = new Properties
    executorConnProps.setProperty("lob-chunk-size", "33554432")
    executorConnProps.setProperty("driver", "io.snappydata.jdbc.ClientDriver")
    executorConnProps.setProperty("route-query", "false")
    executorConnProps.setProperty("lob-direct-buffers", "true")

    ConnectionProperties(hostList(0)._2,
      "io.snappydata.jdbc.ClientDriver", SnappyStoreClientDialect, map,
      poolProperties, executorConnProps, false)

  }

<<<<<<< HEAD
  private def addProperty(props: mutable.Map[String, String], key: String,
      default: String): Unit = {
    if (!props.contains(key)) props.put(key, default)
  }

  def defaultMaxEmbeddedPoolSize: String =
    String.valueOf(math.max(256, Runtime.getRuntime.availableProcessors() * 16))

  def defaultMaxExternalPoolSize: String =
    String.valueOf(math.max(256, Runtime.getRuntime.availableProcessors() * 8))
=======
  private def defaultMaxEmbeddedPoolSize: String =
    SharedExternalStoreUtils.defaultMaxEmbeddedPoolSize

  private def defaultMaxExternalPoolSize: String =
    SharedExternalStoreUtils.defaultMaxExternalPoolSize
>>>>>>> 6b51ba33

  def getAllPoolProperties(url: String, driver: String,
      poolProps: Map[String, String], hikariCP: Boolean,
<<<<<<< HEAD
      isEmbedded: Boolean): Map[String, String] = {
    // setup default pool properties
    val props = new mutable.HashMap[String, String]()
    if (poolProps.nonEmpty) props ++= poolProps
    if (driver != null && !driver.isEmpty) {
      addProperty(props, "driverClassName", driver)
    }
    val defaultMaxPoolSize = if (isEmbedded) defaultMaxEmbeddedPoolSize
    else defaultMaxExternalPoolSize
    if (hikariCP) {
      props.put("jdbcUrl", url)
      addProperty(props, "maximumPoolSize", defaultMaxPoolSize)
      addProperty(props, "minimumIdle", "10")
      addProperty(props, "idleTimeout", "120000")
    } else {
      props.put("url", url)
      addProperty(props, "maxActive", defaultMaxPoolSize)
      addProperty(props, "maxIdle", defaultMaxPoolSize)
      addProperty(props, "initialSize", "4")
      addProperty(props, "testOnBorrow", "true")
      // embedded validation check is cheap
      if (isEmbedded) addProperty(props, "validationInterval", "0")
      else addProperty(props, "validationInterval", "10000")
    }
    props.toMap
  }
=======
      isEmbedded: Boolean): Map[String, String] =
    SharedExternalStoreUtils.getAllPoolProperties(url, driver,
      poolProps, hikariCP, isEmbedded)
>>>>>>> 6b51ba33
}<|MERGE_RESOLUTION|>--- conflicted
+++ resolved
@@ -98,28 +98,19 @@
 
   }
 
-<<<<<<< HEAD
   private def addProperty(props: mutable.Map[String, String], key: String,
       default: String): Unit = {
     if (!props.contains(key)) props.put(key, default)
   }
 
-  def defaultMaxEmbeddedPoolSize: String =
+  private def defaultMaxEmbeddedPoolSize: String =
     String.valueOf(math.max(256, Runtime.getRuntime.availableProcessors() * 16))
 
-  def defaultMaxExternalPoolSize: String =
+  private def defaultMaxExternalPoolSize: String =
     String.valueOf(math.max(256, Runtime.getRuntime.availableProcessors() * 8))
-=======
-  private def defaultMaxEmbeddedPoolSize: String =
-    SharedExternalStoreUtils.defaultMaxEmbeddedPoolSize
-
-  private def defaultMaxExternalPoolSize: String =
-    SharedExternalStoreUtils.defaultMaxExternalPoolSize
->>>>>>> 6b51ba33
 
   def getAllPoolProperties(url: String, driver: String,
       poolProps: Map[String, String], hikariCP: Boolean,
-<<<<<<< HEAD
       isEmbedded: Boolean): Map[String, String] = {
     // setup default pool properties
     val props = new mutable.HashMap[String, String]()
@@ -146,9 +137,4 @@
     }
     props.toMap
   }
-=======
-      isEmbedded: Boolean): Map[String, String] =
-    SharedExternalStoreUtils.getAllPoolProperties(url, driver,
-      poolProps, hikariCP, isEmbedded)
->>>>>>> 6b51ba33
 }