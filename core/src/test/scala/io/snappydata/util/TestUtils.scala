--- conflicted
+++ resolved
@@ -16,17 +16,7 @@
  */
 package io.snappydata.util
 
-<<<<<<< HEAD
-import scala.collection.mutable
-
-import _root_.com.gemstone.gemfire.cache.Region
-import _root_.com.gemstone.gemfire.internal.cache.PartitionedRegion
-import _root_.com.pivotal.gemfirexd.internal.engine.Misc
-import io.snappydata.Constant
-
-=======
 import org.apache.spark.Logging
->>>>>>> dc1ff2ea
 import org.apache.spark.sql.catalyst.CatalystTypeConverters
 import org.apache.spark.sql.catalyst.expressions.GenericRow
 import org.apache.spark.sql.types.StructType
@@ -65,22 +55,7 @@
         val catalog = session.sessionState.catalog
         catalog.destroyAndRegisterBuiltInFunctionsForTests()
       } catch {
-<<<<<<< HEAD
-        case t: Throwable => t.printStackTrace()
-      }
-
-    }
-  }
-
-  private def checkColocatedByList(colocated: java.util.List[PartitionedRegion],
-      allRegions: mutable.Set[String]): Boolean = {
-    val itr = colocated.iterator()
-    while (itr.hasNext) {
-      if (allRegions.contains(itr.next().getFullPath)) {
-        return true
-=======
         case t: Throwable => logError("Failure in dropping function in cleanup", t)
->>>>>>> dc1ff2ea
       }
 
     }
