--- conflicted
+++ resolved
@@ -278,24 +278,14 @@
 trait AlterableRelation {
 
   /**
-<<<<<<< HEAD
    * Alter's table schema by adding or dropping a provided column.
    * The schema of this instance must reflect the updated one after alter.
-   *
-   * @param tableIdent  Table identifier
-   * @param isAddColumn true if column has to be added and false if it is to be dropped
-   * @param column      the column to be added or dropped
-   */
-  def alterTable(tableIdent: TableIdentifier,
-=======
-   * Alter's table schema by adding or dropping a provided column
    *
    * @param tableIdent  Table identifier
    * @param isAddColumn True if column is to be added else it is to be dropped
    * @param column      Column to be added or dropped
    */
-  def alterTable(tableIdent: QualifiedTableName,
->>>>>>> 7af9afe9
+  def alterTable(tableIdent: TableIdentifier,
       isAddColumn: Boolean, column: StructField): Unit
 }
 
