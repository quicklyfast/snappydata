/*
 * Copyright (c) 2016 SnappyData, Inc. All rights reserved.
 *
 * Licensed under the Apache License, Version 2.0 (the "License"); you
 * may not use this file except in compliance with the License. You
 * may obtain a copy of the License at
 *
 * http://www.apache.org/licenses/LICENSE-2.0
 *
 * Unless required by applicable law or agreed to in writing, software
 * distributed under the License is distributed on an "AS IS" BASIS,
 * WITHOUT WARRANTIES OR CONDITIONS OF ANY KIND, either express or
 * implied. See the License for the specific language governing
 * permissions and limitations under the License. See accompanying
 * LICENSE file.
 */

package org.apache.spark.sql.hive

import java.util

import scala.util.control.NonFatal

import org.apache.hadoop.conf.Configuration
import org.apache.hadoop.fs.{FileSystem, Path}
import org.apache.hadoop.hive.ql.metadata.{Hive, HiveException}
import org.apache.thrift.TException

import org.apache.spark.Logging
import org.apache.spark.sql.AnalysisException
import org.apache.spark.sql.catalyst.TableIdentifier
import org.apache.spark.sql.catalyst.catalog._
import org.apache.spark.sql.hive.client.HiveClient

<<<<<<< HEAD
private[spark] class SnappyExternalCatalog(val client: HiveClient, hadoopConf: Configuration)
=======
private[spark] class SnappyExternalCatalog(var client :HiveClient, hadoopConf: Configuration)
>>>>>>> 29a533c4
    extends ExternalCatalog with Logging {

  import CatalogTypes.TablePartitionSpec

  // Exceptions thrown by the hive client that we would like to wrap
  private val clientExceptions = Set(
    classOf[HiveException].getCanonicalName,
    classOf[TException].getCanonicalName)




  /**
    * Whether this is an exception thrown by the hive client that should be wrapped.
    *
    * Due to classloader isolation issues, pattern matching won't work here so we need
    * to compare the canonical names of the exceptions, which we assume to be stable.
    */
  private def isClientException(e: Throwable): Boolean = {
    var temp: Class[_] = e.getClass
    var found = false
    while (temp != null && !found) {
      found = clientExceptions.contains(temp.getCanonicalName)
      temp = temp.getSuperclass
    }
    found
  }

  private def isDisconnectException(t: Throwable): Boolean = {
    if (t != null) {
      val tClass = t.getClass.getName
      tClass.contains("DisconnectedException") ||
          tClass.contains("DisconnectException") ||
          isDisconnectException(t.getCause)
    } else {
      false
    }
  }

  def withHiveExceptionHandling[T](function: => T): T = {
    try {
      function
    } catch {
      case he: HiveException if isDisconnectException(he) =>
        // stale GemXD connection
        Hive.closeCurrent()
        client = client.newSession()
        function
    }
  }

  /**
    * Run some code involving `client` in a [[synchronized]] block and wrap certain
    * exceptions thrown in the process in [[AnalysisException]].
    */
  private def withClient[T](body: => T): T = synchronized {
    try {
      body
    } catch {
      case NonFatal(e) if isClientException(e) =>
        throw new AnalysisException(
          e.getClass.getCanonicalName + ": " + e.getMessage, cause = Some(e))
    }
  }

  private def requireDbMatches(db: String, table: CatalogTable): Unit = {
    if (!table.identifier.database.contains(db)) {
      throw new AnalysisException(
        s"Provided database '$db' does not match the one specified in the " +
            s"table definition (${table.identifier.database.getOrElse("n/a")})")
    }
  }

  private def requireTableExists(db: String, table: String): Unit = {
    withClient {
      getTable(db, table)
    }
  }

  // --------------------------------------------------------------------------
  // Databases
  // --------------------------------------------------------------------------

  override def createDatabase(
      dbDefinition: CatalogDatabase,
      ignoreIfExists: Boolean): Unit = withClient {
    withHiveExceptionHandling(client.createDatabase(dbDefinition, ignoreIfExists))
  }

  override def dropDatabase(
      db: String,
      ignoreIfNotExists: Boolean,
      cascade: Boolean): Unit = withClient {
    withHiveExceptionHandling(client.dropDatabase(db, ignoreIfNotExists, cascade))
  }

  /**
    * Alter a database whose name matches the one specified in `dbDefinition`,
    * assuming the database exists.
    *
    * Note: As of now, this only supports altering database properties!
    */
  override def alterDatabase(dbDefinition: CatalogDatabase): Unit = withClient {
    val existingDb = getDatabase(dbDefinition.name)
    if (existingDb.properties == dbDefinition.properties) {
      logWarning(s"Request to alter database ${dbDefinition.name} is a no-op because " +
          s"the provided database properties are the same as the old ones. Hive does not " +
          s"currently support altering other database fields.")
    }
    withHiveExceptionHandling(client.alterDatabase(dbDefinition))
  }

  override def getDatabase(db: String): CatalogDatabase = withClient {
    withHiveExceptionHandling(client.getDatabase(db))
  }

  override def databaseExists(db: String): Boolean = withClient {
    withHiveExceptionHandling(client.getDatabaseOption(db).isDefined)
  }

  override def listDatabases(): Seq[String] = withClient {
    withHiveExceptionHandling(client.listDatabases("*"))
  }

  override def listDatabases(pattern: String): Seq[String] = withClient {
    withHiveExceptionHandling(client.listDatabases(pattern))
  }

  override def setCurrentDatabase(db: String): Unit = withClient {
    withHiveExceptionHandling(client.setCurrentDatabase(db))
  }

  // --------------------------------------------------------------------------
  // Tables
  // --------------------------------------------------------------------------

  override def createTable(
      db: String,
      tableDefinition: CatalogTable,
      ignoreIfExists: Boolean): Unit = withClient {
    requireDbExists(db)
    requireDbMatches(db, tableDefinition)

    if (
    // If this is an external data source table...
      tableDefinition.properties.contains("spark.sql.sources.provider") &&
          tableDefinition.tableType == CatalogTableType.EXTERNAL &&
          // ... that is not persisted as Hive compatible format (external tables in Hive compatible
          // format always set `locationUri` to the actual data location and should NOT be hacked as
          // following.)
          tableDefinition.storage.locationUri.isEmpty
    ) {
      // !! HACK ALERT !!
      //
      // Due to a restriction of Hive metastore, here we have to set `locationUri` to a temporary
      // directory that doesn't exist yet but can definitely be successfully created, and then
      // delete it right after creating the external data source table. This location will be
      // persisted to Hive metastore as standard Hive table location URI, but Spark SQL doesn't
      // really use it. Also, since we only do this workaround for external tables, deleting the
      // directory after the fact doesn't do any harm.
      //
      // Please refer to https://issues.apache.org/jira/browse/SPARK-15269 for more details.
      val tempPath = {
        val dbLocation = getDatabase(tableDefinition.database).locationUri
        new Path(dbLocation, tableDefinition.identifier.table + "-__PLACEHOLDER__")
      }

      try {
        withHiveExceptionHandling(client.createTable(
          tableDefinition.withNewStorage(locationUri = Some(tempPath.toString)),
          ignoreIfExists))
      } finally {
        FileSystem.get(tempPath.toUri, hadoopConf).delete(tempPath, true)
      }
    } else {
      withHiveExceptionHandling(client.createTable(tableDefinition, ignoreIfExists))
    }
  }

  override def dropTable(
      db: String,
      table: String,
      ignoreIfNotExists: Boolean): Unit = withClient {
    requireDbExists(db)
    withHiveExceptionHandling(client.dropTable(db, table, ignoreIfNotExists))
  }

  override def renameTable(db: String, oldName: String, newName: String): Unit = withClient {
    val newTable = client.getTable(db, oldName)
        .copy(identifier = TableIdentifier(newName, Some(db)))
    withHiveExceptionHandling(client.alterTable(oldName, newTable))
  }

  /**
    * Alter a table whose name that matches the one specified in `tableDefinition`,
    * assuming the table exists.
    *
    * Note: As of now, this only supports altering table properties, serde properties,
    * and num buckets!
    */
  override def alterTable(db: String, tableDefinition: CatalogTable): Unit = withClient {
    requireDbMatches(db, tableDefinition)
    requireTableExists(db, tableDefinition.identifier.table)
    withHiveExceptionHandling(client.alterTable(tableDefinition))
  }

  override def getTable(db: String, table: String): CatalogTable = withClient {
    withHiveExceptionHandling(client.getTable(db, table))
  }

  override def getTableOption(db: String, table: String): Option[CatalogTable] = withClient {
    withHiveExceptionHandling(client.getTableOption(db, table))
  }

  override def tableExists(db: String, table: String): Boolean = withClient {
    withHiveExceptionHandling(client.getTableOption(db, table).isDefined)
  }

  override def listTables(db: String): Seq[String] = withClient {
    requireDbExists(db)
    withHiveExceptionHandling(client.listTables(db))
  }

  override def listTables(db: String, pattern: String): Seq[String] = withClient {
    requireDbExists(db)
    withHiveExceptionHandling(client.listTables(db, pattern))
  }

  override def loadTable(
      db: String,
      table: String,
      loadPath: String,
      isOverwrite: Boolean,
      holdDDLTime: Boolean): Unit = withClient {
    requireTableExists(db, table)
    withHiveExceptionHandling(client.loadTable(
      loadPath,
      s"$db.$table",
      isOverwrite,
      holdDDLTime))
  }

  override def loadPartition(
      db: String,
      table: String,
      loadPath: String,
      partition: TablePartitionSpec,
      isOverwrite: Boolean,
      holdDDLTime: Boolean,
      inheritTableSpecs: Boolean,
      isSkewedStoreAsSubdir: Boolean): Unit = withClient {
    requireTableExists(db, table)

    val orderedPartitionSpec = new util.LinkedHashMap[String, String]()
    getTable(db, table).partitionColumnNames.foreach { colName =>
      orderedPartitionSpec.put(colName, partition(colName))
    }

    withHiveExceptionHandling(client.loadPartition(
      loadPath,
      s"$db.$table",
      orderedPartitionSpec,
      isOverwrite,
      holdDDLTime,
      inheritTableSpecs,
      isSkewedStoreAsSubdir))
  }

  // --------------------------------------------------------------------------
  // Partitions
  // --------------------------------------------------------------------------

  override def createPartitions(
      db: String,
      table: String,
      parts: Seq[CatalogTablePartition],
      ignoreIfExists: Boolean): Unit = withClient {
    requireTableExists(db, table)
    withHiveExceptionHandling(client.createPartitions(db, table, parts, ignoreIfExists))
  }

  override def dropPartitions(
      db: String,
      table: String,
      parts: Seq[TablePartitionSpec],
      ignoreIfNotExists: Boolean): Unit = withClient {
    requireTableExists(db, table)
    withHiveExceptionHandling(client.dropPartitions(db, table, parts, ignoreIfNotExists))
  }

  override def renamePartitions(
      db: String,
      table: String,
      specs: Seq[TablePartitionSpec],
      newSpecs: Seq[TablePartitionSpec]): Unit = withClient {
    withHiveExceptionHandling(client.renamePartitions(db, table, specs, newSpecs))
  }

  override def alterPartitions(
      db: String,
      table: String,
      newParts: Seq[CatalogTablePartition]): Unit = withClient {
    withHiveExceptionHandling(client.alterPartitions(db, table, newParts))
  }

  override def getPartition(
      db: String,
      table: String,
      spec: TablePartitionSpec): CatalogTablePartition = withClient {
    withHiveExceptionHandling(client.getPartition(db, table, spec))
  }

  /**
    * Returns the partition names from hive metastore for a given table in a database.
    */
  override def listPartitions(
      db: String,
      table: String,
      partialSpec: Option[TablePartitionSpec] = None): Seq[CatalogTablePartition] = withClient {
    withHiveExceptionHandling(client.getPartitions(db, table, partialSpec))
  }

  // --------------------------------------------------------------------------
  // Functions
  // --------------------------------------------------------------------------

  override def createFunction(
      db: String,
      funcDefinition: CatalogFunction): Unit = withClient {
    // Hive's metastore is case insensitive. However, Hive's createFunction does
    // not normalize the function name (unlike the getFunction part). So,
    // we are normalizing the function name.
    val functionName = funcDefinition.identifier.funcName.toLowerCase
    val functionIdentifier = funcDefinition.identifier.copy(funcName = functionName)
    withHiveExceptionHandling(client.createFunction(db, funcDefinition.copy(identifier = functionIdentifier)))
  }

  override def dropFunction(db: String, name: String): Unit = withClient {
    withHiveExceptionHandling(client.dropFunction(db, name))
  }

  override def renameFunction(db: String, oldName: String, newName: String): Unit = withClient {
    withHiveExceptionHandling(client.renameFunction(db, oldName, newName))
  }

  override def getFunction(db: String, funcName: String): CatalogFunction = withClient {
    withHiveExceptionHandling(client.getFunction(db, funcName))
  }

  override def functionExists(db: String, funcName: String): Boolean = withClient {
    withHiveExceptionHandling(client.functionExists(db, funcName))
  }

  override def listFunctions(db: String, pattern: String): Seq[String] = withClient {
    withHiveExceptionHandling(client.listFunctions(db, pattern))
  }

  def closeCurrent(): Unit = {
    Hive.closeCurrent()
  }

}<|MERGE_RESOLUTION|>--- conflicted
+++ resolved
@@ -32,29 +32,24 @@
 import org.apache.spark.sql.catalyst.catalog._
 import org.apache.spark.sql.hive.client.HiveClient
 
-<<<<<<< HEAD
-private[spark] class SnappyExternalCatalog(val client: HiveClient, hadoopConf: Configuration)
-=======
-private[spark] class SnappyExternalCatalog(var client :HiveClient, hadoopConf: Configuration)
->>>>>>> 29a533c4
-    extends ExternalCatalog with Logging {
+private[spark] class SnappyExternalCatalog(private[this] var _client: HiveClient,
+    hadoopConf: Configuration) extends ExternalCatalog with Logging {
 
   import CatalogTypes.TablePartitionSpec
+
+  def client: HiveClient = _client
 
   // Exceptions thrown by the hive client that we would like to wrap
   private val clientExceptions = Set(
     classOf[HiveException].getCanonicalName,
     classOf[TException].getCanonicalName)
 
-
-
-
-  /**
-    * Whether this is an exception thrown by the hive client that should be wrapped.
-    *
-    * Due to classloader isolation issues, pattern matching won't work here so we need
-    * to compare the canonical names of the exceptions, which we assume to be stable.
-    */
+  /**
+   * Whether this is an exception thrown by the hive client that should be wrapped.
+   *
+   * Due to classloader isolation issues, pattern matching won't work here so we need
+   * to compare the canonical names of the exceptions, which we assume to be stable.
+   */
   private def isClientException(e: Throwable): Boolean = {
     var temp: Class[_] = e.getClass
     var found = false
@@ -83,15 +78,15 @@
       case he: HiveException if isDisconnectException(he) =>
         // stale GemXD connection
         Hive.closeCurrent()
-        client = client.newSession()
+        _client = _client.newSession()
         function
     }
   }
 
   /**
-    * Run some code involving `client` in a [[synchronized]] block and wrap certain
-    * exceptions thrown in the process in [[AnalysisException]].
-    */
+   * Run some code involving `client` in a [[synchronized]] block and wrap certain
+   * exceptions thrown in the process in [[AnalysisException]].
+   */
   private def withClient[T](body: => T): T = synchronized {
     try {
       body
@@ -134,11 +129,11 @@
   }
 
   /**
-    * Alter a database whose name matches the one specified in `dbDefinition`,
-    * assuming the database exists.
-    *
-    * Note: As of now, this only supports altering database properties!
-    */
+   * Alter a database whose name matches the one specified in `dbDefinition`,
+   * assuming the database exists.
+   *
+   * Note: As of now, this only supports altering database properties!
+   */
   override def alterDatabase(dbDefinition: CatalogDatabase): Unit = withClient {
     val existingDb = getDatabase(dbDefinition.name)
     if (existingDb.properties == dbDefinition.properties) {
@@ -231,12 +226,12 @@
   }
 
   /**
-    * Alter a table whose name that matches the one specified in `tableDefinition`,
-    * assuming the table exists.
-    *
-    * Note: As of now, this only supports altering table properties, serde properties,
-    * and num buckets!
-    */
+   * Alter a table whose name that matches the one specified in `tableDefinition`,
+   * assuming the table exists.
+   *
+   * Note: As of now, this only supports altering table properties, serde properties,
+   * and num buckets!
+   */
   override def alterTable(db: String, tableDefinition: CatalogTable): Unit = withClient {
     requireDbMatches(db, tableDefinition)
     requireTableExists(db, tableDefinition.identifier.table)
@@ -350,8 +345,8 @@
   }
 
   /**
-    * Returns the partition names from hive metastore for a given table in a database.
-    */
+   * Returns the partition names from hive metastore for a given table in a database.
+   */
   override def listPartitions(
       db: String,
       table: String,
@@ -371,7 +366,8 @@
     // we are normalizing the function name.
     val functionName = funcDefinition.identifier.funcName.toLowerCase
     val functionIdentifier = funcDefinition.identifier.copy(funcName = functionName)
-    withHiveExceptionHandling(client.createFunction(db, funcDefinition.copy(identifier = functionIdentifier)))
+    withHiveExceptionHandling(client.createFunction(db,
+      funcDefinition.copy(identifier = functionIdentifier)))
   }
 
   override def dropFunction(db: String, name: String): Unit = withClient {
