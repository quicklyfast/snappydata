/*
 * Copyright (c) 2018 SnappyData, Inc. All rights reserved.
 *
 * Licensed under the Apache License, Version 2.0 (the "License"); you
 * may not use this file except in compliance with the License. You
 * may obtain a copy of the License at
 *
 * http://www.apache.org/licenses/LICENSE-2.0
 *
 * Unless required by applicable law or agreed to in writing, software
 * distributed under the License is distributed on an "AS IS" BASIS,
 * WITHOUT WARRANTIES OR CONDITIONS OF ANY KIND, either express or
 * implied. See the License for the specific language governing
 * permissions and limitations under the License. See accompanying
 * LICENSE file.
 */
package org.apache.spark.sql.store

import java.util.regex.Pattern

import scala.collection.JavaConverters._
import scala.collection.mutable

import com.gemstone.gemfire.distributed.internal.membership.InternalDistributedMember
import com.gemstone.gemfire.internal.cache.{CacheDistributionAdvisee, PartitionedRegion}
import com.pivotal.gemfirexd.internal.engine.{GfxdConstants, Misc}
import io.snappydata.sql.catalog.SnappyExternalCatalog
import org.eclipse.collections.impl.map.mutable.UnifiedMap

import org.apache.spark.Partition
import org.apache.spark.sql.catalyst.expressions.{Ascending, Attribute, SortOrder}
import org.apache.spark.sql.collection.{MultiBucketExecutorPartition, ToolsCallbackInit, Utils}
import org.apache.spark.sql.execution.columnar.ExternalStoreUtils
import org.apache.spark.sql.types._
import org.apache.spark.sql.{AnalysisException, BlockAndExecutorId, SQLContext, SnappyContext, SnappySession}


object StoreUtils {

  val PARTITION_BY: String = ExternalStoreUtils.PARTITION_BY
  val REPLICATE: String = ExternalStoreUtils.REPLICATE
  val BUCKETS: String = ExternalStoreUtils.BUCKETS
<<<<<<< HEAD
  val KEY_COLUMNS: String = ExternalStoreUtils.KEY_COLUMNS
=======
>>>>>>> 6dc0a7d1
  val PARTITIONER = "PARTITIONER"
  val COLOCATE_WITH = "COLOCATE_WITH"
  val REDUNDANCY = "REDUNDANCY"
  val RECOVERYDELAY = "RECOVERYDELAY"
  val MAXPARTSIZE = "MAXPARTSIZE"
  val EVICTION_BY = "EVICTION_BY"
  val PERSISTENCE = "PERSISTENCE"
  val PERSISTENT = "PERSISTENT"
  val DISKSTORE = "DISKSTORE"
  val SERVER_GROUPS = "SERVER_GROUPS"
  val EXPIRE = "EXPIRE"
  val OVERFLOW = "OVERFLOW"
  val COMPRESSION_CODEC_DEPRECATED = "COMPRESSION_CODEC"

  val GEM_PARTITION_BY = "PARTITION BY"
  val GEM_BUCKETS = "BUCKETS"
  val GEM_PARTITIONER = "PARTITIONER"
  val GEM_COLOCATE_WITH = "COLOCATE WITH"
  val GEM_REDUNDANCY = "REDUNDANCY"
  val GEM_REPLICATE = "REPLICATE"
  val GEM_RECOVERYDELAY = "RECOVERYDELAY"
  val GEM_MAXPARTSIZE = "MAXPARTSIZE"
  val GEM_EVICTION_BY = "EVICTION BY"
  val GEM_PERSISTENT = "PERSISTENT"
  val GEM_SERVER_GROUPS = "SERVER GROUPS"
  val GEM_EXPIRE = "EXPIRE"
  val GEM_OVERFLOW = "EVICTACTION OVERFLOW "
  val GEM_HEAPPERCENT = "EVICTION BY LRUHEAPPERCENT "
  val PRIMARY_KEY = "PRIMARY KEY"
  val LRUCOUNT = "LRUCOUNT"

  // int values for Spark SQL types for efficient switching avoiding reflection
  val STRING_TYPE = 0
  val INT_TYPE = 1
  val LONG_TYPE = 2
  val BINARY_LONG_TYPE = 3
  val SHORT_TYPE = 4
  val BYTE_TYPE = 5
  val BOOLEAN_TYPE = 6
  val DECIMAL_TYPE = 7
  val DOUBLE_TYPE = 8
  val FLOAT_TYPE = 9
  val DATE_TYPE = 10
  val TIMESTAMP_TYPE = 11
  val BINARY_TYPE = 12
  val ARRAY_TYPE = 13
  val MAP_TYPE = 14
  val STRUCT_TYPE = 15

  val ddlOptions: Seq[String] = Seq(PARTITION_BY, REPLICATE, BUCKETS, PARTITIONER,
    COLOCATE_WITH, REDUNDANCY, RECOVERYDELAY, MAXPARTSIZE, EVICTION_BY,
    PERSISTENCE, PERSISTENT, SERVER_GROUPS, EXPIRE, OVERFLOW, COMPRESSION_CODEC_DEPRECATED) ++
      ExternalStoreUtils.ddlOptions

  val EMPTY_STRING = ""
  val NONE = "NONE"

  val ROWID_COLUMN_NAME = "SNAPPYDATA_INTERNAL_ROWID"

  val ROWID_COLUMN_FIELD = StructField("SNAPPYDATA_INTERNAL_ROWID", LongType, nullable = false)

  val ROWID_COLUMN_DEFINITION = s"$ROWID_COLUMN_NAME bigint generated always as identity"

  val PRIMARY_KEY_PATTERN: Pattern = Pattern.compile("\\WPRIMARY\\s+KEY\\W",
    Pattern.CASE_INSENSITIVE | Pattern.DOTALL)

  /** for testing only (a long convoluted name chosen deliberately) */
  var TEST_RANDOM_BUCKETID_ASSIGNMENT: Boolean = java.lang.Boolean.getBoolean(
    "SNAPPYTEST_RANDOM_BUCKETID_TO_PARTITION_ASSIGNMENT")

  // private property to indicate One-to-one mapping of partitions to buckets
  // which is enabled per-query using `LinkPartitionsToBuckets` rule
  private[sql] val PROPERTY_PARTITION_BUCKET_LINKED = "linkPartitionsToBuckets"

  def lookupName(tableName: String, schema: String): String = {
    val lookupName = {
      if (tableName.indexOf('.') <= 0) {
        schema + '.' + tableName
      } else tableName
    }
    lookupName
  }

  private[sql] def getBucketPreferredLocations(region: PartitionedRegion,
      bucketId: Int, forWrite: Boolean,
      preferPrimaries: Boolean = false): Seq[String] = {
    if (forWrite) {
      val primary = region.getOrCreateNodeForBucketWrite(bucketId, null).canonicalString()
      SnappyContext.getBlockId(primary) match {
        case Some(b) => Seq(Utils.getHostExecutorId(b.blockId))
        case None => Nil
      }
    } else {
      var prependPrimary = preferPrimaries
      val primary = if (preferPrimaries) {
        region.getOrCreateNodeForBucketWrite(bucketId, null)
      } else null
      val members = new mutable.ArrayBuffer[String](2)
      val targetBucketId = if (TEST_RANDOM_BUCKETID_ASSIGNMENT) {
        scala.util.Random.nextInt(region.getTotalNumberOfBuckets)
      } else bucketId
      getBucketOwnersForRead(targetBucketId, region).foreach { m =>
        SnappyContext.getBlockId(m.canonicalString()) match {
          case Some(b) =>
            if (prependPrimary && m.equals(primary)) {
              // add primary for "preferPrimaries" at the start
              if (members.isEmpty) {
                members += Utils.getHostExecutorId(b.blockId)
              } else {
                Utils.getHostExecutorId(b.blockId) +=: members
              }
              prependPrimary = false
            } else {
              members += Utils.getHostExecutorId(b.blockId)
            }
          case None =>
        }
      }
      members
    }
  }

  private[sql] def getBucketOwnersForRead(bucketId: Int,
      region: PartitionedRegion): mutable.Set[InternalDistributedMember] = {
    val distMembers = region.getRegionAdvisor.getBucketOwners(bucketId)
    if (distMembers.isEmpty) {
      var prefNode = region.getRegionAdvisor.getPreferredInitializedNode(bucketId, true)
      if (prefNode == null) {
        prefNode = region.getOrCreateNodeForInitializedBucketRead(bucketId, true)
      }
      distMembers.add(prefNode)
    }
    distMembers.asScala
  }

  private[sql] def getPartitionsPartitionedTable(session: SnappySession,
      region: PartitionedRegion, linkBucketsToPartitions: Boolean,
      preferPrimaries: Boolean): Array[Partition] = {

    val callbacks = ToolsCallbackInit.toolsCallback
    if (!linkBucketsToPartitions && callbacks != null) {
      allocateBucketsToPartitions(session, region, preferPrimaries)
    } else {
      val numPartitions = region.getTotalNumberOfBuckets

      (0 until numPartitions).map { p =>
        val prefNodes = getBucketPreferredLocations(region, p,
          forWrite = false, preferPrimaries)
        val buckets = new mutable.ArrayBuffer[Int](1)
        buckets += p
        new MultiBucketExecutorPartition(p, buckets, numPartitions, prefNodes)
      }.toArray[Partition]
    }
  }

  private[sql] def getPartitionsReplicatedTable(session: SnappySession,
      region: CacheDistributionAdvisee): Array[Partition] = {

    val numPartitions = 1
    val partitions = new Array[Partition](numPartitions)

    val regionMembers = if (Utils.isLoner(session.sparkContext)) {
      Set(Misc.getGemFireCache.getDistributedSystem.getDistributedMember)
    } else {
      region.getCacheDistributionAdvisor.adviseInitializedReplicates().asScala
    }
    val prefNodes = new mutable.ArrayBuffer[String](8)
    regionMembers.foreach(m => SnappyContext.getBlockId(m.canonicalString()) match {
      case Some(b) => prefNodes += Utils.getHostExecutorId(b.blockId)
      case _ =>
    })
    partitions(0) = new MultiBucketExecutorPartition(0, null, 0, prefNodes)
    partitions
  }

  private def allocateBucketsToPartitions(session: SnappySession,
      region: PartitionedRegion, preferPrimaries: Boolean): Array[Partition] = {

    val numTotalBuckets = region.getTotalNumberOfBuckets
    val serverToBuckets = new UnifiedMap[InternalDistributedMember,
        (Option[BlockAndExecutorId], mutable.ArrayBuffer[Int])](4)
    val adviser = region.getRegionAdvisor
    for (p <- 0 until numTotalBuckets) {
      var prefNode = if (preferPrimaries) region.getOrCreateNodeForBucketWrite(p, null)
      else adviser.getPreferredInitializedNode(p, true)
      if (prefNode == null) {
        prefNode = region.getOrCreateNodeForInitializedBucketRead(p, true)
      }
      // prefer another copy if this one does not have an executor
      val prefBlockId = SnappyContext.getBlockId(prefNode.canonicalString()) match {
        case b@Some(_) => b
        case None =>
          adviser.getBucketOwners(p).asScala.collectFirst(
            new PartialFunction[InternalDistributedMember, BlockAndExecutorId] {
              private var b: Option[BlockAndExecutorId] = None
              override def isDefinedAt(m: InternalDistributedMember): Boolean = {
                b = SnappyContext.getBlockId(m.canonicalString())
                b.isDefined
              }
              override def apply(m: InternalDistributedMember): BlockAndExecutorId = {
                prefNode = m; b.get
              }
            })
      }
      val buckets = serverToBuckets.get(prefNode) match {
        case null =>
          val buckets = new mutable.ArrayBuffer[Int]()
          serverToBuckets.put(prefNode, prefBlockId -> buckets)
          buckets
        case b => b._2
      }
      buckets += p
    }
    // marker array to check that all buckets have been allocated
    val allocatedBuckets = new Array[Boolean](numTotalBuckets)
    // group buckets into as many partitions as available cores on each member
    var partitionIndex = -1
    val parts = mapAsScalaMapConverter(serverToBuckets)
    val partitions = parts.asScala.flatMap { case (m, (blockId, buckets)) =>
      val numBuckets = buckets.length
      val numPartitions = math.max(1, blockId.map(b => math.min(math.min(
        b.numProcessors, b.executorCores), numBuckets)).getOrElse(numBuckets))
      val minPartitions = numBuckets / numPartitions
      val remaining = numBuckets % numPartitions
      var partitionStart = 0
      (0 until numPartitions).map { index =>
        val partitionEnd = partitionStart + (
            if (index < remaining) minPartitions + 1 else minPartitions)
        // find any alternative servers for whole bucket group
        val partBuckets = buckets.slice(partitionStart, partitionEnd)
        val allAlternates = partBuckets.map { bucketId =>
          assert(!allocatedBuckets(bucketId), s"Double allocate for $bucketId")
          allocatedBuckets(bucketId) = true
          // remove self from the bucket owners before intersect;
          // add back at the start before returning the list
          val owners = adviser.getBucketOwners(bucketId)
          owners.remove(m)
          owners.asScala
        }
        // Asif: This check is needed as in my tests found reduce throwing
        // UnsupportedOperationException if the buffer is empty
        val alternates = if (allAlternates.isEmpty) {
          mutable.Set.empty[InternalDistributedMember]
        } else {
          allAlternates.reduce { (set1, set2) =>
            // empty check useful only for set on left which is result
            // of previous intersect
            if (set1.isEmpty) set1
            else set1.intersect(set2)
          }
        }
        partitionStart = partitionEnd
        val preferredLocations = (blockId :: alternates.map(mbr =>
          SnappyContext.getBlockId(mbr.canonicalString())).toList).collect {
          case Some(b) => Utils.getHostExecutorId(b.blockId)
        }
        partitionIndex += 1
        new MultiBucketExecutorPartition(partitionIndex, partBuckets,
          numTotalBuckets, preferredLocations)
      }
    }.toArray[Partition]
    assert(allocatedBuckets.forall(_ == true),
      s"Failed to allocate a bucket (${allocatedBuckets.toSeq})")
    partitions
  }

  def removeCachedObjects(sqlContext: SQLContext, table: String): Unit = {
    ExternalStoreUtils.removeCachedObjects(sqlContext, table)
  }

  def appendClause(sb: mutable.StringBuilder,
      getClause: () => String): Unit = {
    val clause = getClause.apply()
    if (!clause.isEmpty) {
      sb.append(s"$clause ")
    }
  }

  val pkDisallowdTypes = Seq(StringType, BinaryType, ArrayType, MapType, StructType)

  def getPrimaryKeyClause(parameters: mutable.Map[String, String],
      schema: StructType): (String, Seq[StructField]) = {
    val sb = new StringBuilder()
    val stringPKCols = new mutable.ArrayBuffer[StructField](1)
    sb.append(parameters.get(PARTITION_BY).map(v => {
      val primaryKey = {
        v match {
          case PRIMARY_KEY => ""
          case _ =>
            val schemaFields = Utils.schemaFields(schema)
            val cols = v.split(",") map (_.trim)
            // always use case-insensitive analysis for partitioning columns
            // since table creation can use case-insensitive in creation
            val normalizedCols = cols.map(Utils.toUpperCase)
            val prunedSchema = ExternalStoreUtils.pruneSchema(schemaFields,
              normalizedCols)

            var includeInPK = true
            for (field <- prunedSchema.fields if includeInPK) {
              if (pkDisallowdTypes.contains(field.dataType)) {
                includeInPK = false
              }
              /* (string type handling excluded for now due to possible regression impact)
              else if (field.dataType == StringType) {
                stringPKCols += field
              }
              */
            }
            if (includeInPK) {
              s"$PRIMARY_KEY ($v, $ROWID_COLUMN_NAME)"
            } else {
              s"$PRIMARY_KEY ($ROWID_COLUMN_NAME)"
            }
        }
      }
      primaryKey
    }).getOrElse(s"$PRIMARY_KEY ($ROWID_COLUMN_NAME)"))
    (sb.toString(), stringPKCols)
  }

  def ddlExtensionString(parameters: mutable.Map[String, String],
      isRowTable: Boolean, isShadowTable: Boolean): String = {
    val sb = new StringBuilder()

    if (!isShadowTable) {
      sb.append(parameters.remove(PARTITION_BY).map(v => {
        val parClause = {
          v match {
            case PRIMARY_KEY =>
              if (isRowTable) {
                s"sparkhash $PRIMARY_KEY"
              } else {
                throw Utils.analysisException("Column table cannot be " +
                    "partitioned on PRIMARY KEY as no primary key")
              }
            case _ => s"sparkhash COLUMN($v)"
          }
        }
        s"$GEM_PARTITION_BY $parClause "
      }).getOrElse(if (isRowTable) EMPTY_STRING
      else s"$GEM_PARTITION_BY COLUMN ($ROWID_COLUMN_NAME) "))
    } else {
      parameters.remove(PARTITION_BY).foreach {
        case PRIMARY_KEY => throw Utils.analysisException("Column table " +
            "cannot be partitioned on PRIMARY KEY as no primary key")
        case _ =>
      }
    }

    if (!isShadowTable) {
      sb.append(parameters.remove(COLOCATE_WITH).map(
        v => s"$GEM_COLOCATE_WITH ($v) ").getOrElse(EMPTY_STRING))
    }

    parameters.remove(REPLICATE).foreach(v =>
      if (v.toBoolean) sb.append(GEM_REPLICATE).append(' ')
      else if (!parameters.contains(BUCKETS)) {
        sb.append(GEM_BUCKETS).append(' ').append(
          ExternalStoreUtils.defaultTableBuckets).append(' ')
      })
    sb.append(parameters.remove(BUCKETS).map(v => s"$GEM_BUCKETS $v ")
        .getOrElse(EMPTY_STRING))
    sb.append(parameters.remove(REDUNDANCY).map(v => s"$GEM_REDUNDANCY $v ")
        .getOrElse(EMPTY_STRING))
    sb.append(parameters.remove(RECOVERYDELAY).map(
      v => s"$GEM_RECOVERYDELAY $v ").getOrElse(EMPTY_STRING))
    sb.append(parameters.remove(MAXPARTSIZE).map(v => s"$GEM_MAXPARTSIZE $v ")
        .getOrElse(EMPTY_STRING))

    // custom partition resolver
    parameters.remove(PARTITIONER).foreach(v =>
      sb.append(GEM_PARTITIONER).append('\'').append(v).append("' "))

    val overflow = parameters.get(OVERFLOW).forall(_.toBoolean)
    val defaultEviction = if (overflow) s"$GEM_HEAPPERCENT $GEM_OVERFLOW" else EMPTY_STRING
    sb.append(parameters.remove(EVICTION_BY).map(v => {
      if (v.contains(LRUCOUNT) && isShadowTable) {
        throw Utils.analysisException(
          "Column table cannot take LRUCOUNT as eviction policy.")
      } else if (v.equalsIgnoreCase("NONE")) {
        EMPTY_STRING
      } else {
        if (!overflow) {
          throw Utils.analysisException("overflow 'FALSE' is not supported when eviction is " +
              "configured.")
        }
        s"$GEM_EVICTION_BY $v $GEM_OVERFLOW "
      }
    }).getOrElse(defaultEviction))

    // default is sync persistence for all snappydata tables
    var isPersistent = true
    parameters.remove(PERSISTENCE).orElse(parameters.remove(PERSISTENT)).map { v =>
      if (v.equalsIgnoreCase("async") || v.equalsIgnoreCase("asynchronous")) {
        sb.append(s"$GEM_PERSISTENT ASYNCHRONOUS ")
      } else if (v.equalsIgnoreCase("sync") ||
          v.equalsIgnoreCase("synchronous")) {
        sb.append(s"$GEM_PERSISTENT SYNCHRONOUS ")
      } else if (v.equalsIgnoreCase("none")) {
        isPersistent = false
        sb
      } else {
        throw Utils.analysisException(s"Invalid value for option " +
            s"$PERSISTENCE = $v (expected one of: sync, async, none, " +
            s"synchronous, asynchronous)")
      }
    }.getOrElse(sb.append(s"$GEM_PERSISTENT SYNCHRONOUS "))

    // delta buffer regions will use delta store
    if (!isRowTable && !isShadowTable) {
      parameters.remove(DISKSTORE) match {
        case Some(v) =>
          if (!isPersistent && !overflow) {
            throw Utils.analysisException(s"Option '$DISKSTORE' requires '$PERSISTENCE' option")
          }
          if (v == GfxdConstants.GFXD_DEFAULT_DISKSTORE_NAME) {
            sb.append(s"'${GfxdConstants.SNAPPY_DEFAULT_DELTA_DISKSTORE}' ")
          } else {
            sb.append(s"'$v${GfxdConstants.SNAPPY_DELTA_DISKSTORE_SUFFIX}' ")
          }
        case None =>
          if (isPersistent) sb.append(s"'${GfxdConstants.SNAPPY_DEFAULT_DELTA_DISKSTORE}' ")
      }
    } else {
      parameters.remove(DISKSTORE).foreach { v =>
        if (isPersistent) sb.append(s"'$v' ")
        else if (!isPersistent && !overflow) throw Utils.analysisException(
          s"Option '$DISKSTORE' requires '$PERSISTENCE' option")
      }
    }
    sb.append(parameters.remove(SERVER_GROUPS)
        .map(v => s"$GEM_SERVER_GROUPS ($v) ")
        .getOrElse(EMPTY_STRING))

    sb.append(parameters.remove(EXPIRE).map(v => {
      if (!isRowTable) {
        throw Utils.analysisException(
          "Expiry for Column table is not supported")
      }
      s"$GEM_EXPIRE ENTRY WITH TIMETOLIVE $v ACTION DESTROY"
    }).getOrElse(EMPTY_STRING))

    sb.append("  ENABLE CONCURRENCY CHECKS ")
    sb.toString()
  }

  def getAndSetPartitioningAndKeyColumns(session: SnappySession,
      parameters: mutable.Map[String, String]): Seq[String] = {
<<<<<<< HEAD
    // parse the PARTITION_BY and KEYCOLUMNS and store the parsed result back in parameters

    // Use a new parser instance since parser may itself invoke DataSource.resolveRelation.
    val parser = session.snappyParser.newInstance()
    parameters.get(KEY_COLUMNS) match {
      case Some(k) =>
        val keyCols = k.split(",").map(parser.parseSQLOnly(_, parser.parseIdentifier.run()))
        parameters.put(KEY_COLUMNS, keyCols.mkString(","))
      case None =>
    }
    parameters.get(PARTITION_BY) match {
      case Some(p) if p.trim.equalsIgnoreCase(PRIMARY_KEY) =>
        parameters.put(PARTITION_BY, PRIMARY_KEY)
        PRIMARY_KEY :: Nil
      case Some(p) =>
        val partCols = p.split(",").map(parser.parseSQLOnly(_, parser.parseIdentifier.run()))
        parameters.put(PARTITION_BY, partCols.mkString(","))
        partCols
      case None => Nil
=======
    parameters.get(PARTITION_BY) match {
      case None =>
        // default to KEY_COLUMNS if present
        parameters.get(ExternalStoreUtils.KEY_COLUMNS) match {
          case None => Nil
          case Some(v) =>
            parameters.put(PARTITION_BY, v)
            v.split(",").toSeq.map(a => a.trim)
        }
      case Some(v) => v.split(",").toSeq.map(a => a.trim)
>>>>>>> 6dc0a7d1
    }
  }

  def getColumnUpdateDeleteOrdering(batchIdColumn: Attribute): SortOrder = {
    // this always sets ascending order though no particular ordering is required rather
    // just grouping on batchId column, but does not matter so table scan should also
    // set the same to not introduce any extra sorting for simple updates/deletes
    SortOrder(batchIdColumn, Ascending)
  }

  def validateConnProps(parameters: mutable.Map[String, String]): Unit = {
    parameters.keys.foreach { v =>
      val u = Utils.toUpperCase(v)
      if (!u.startsWith(SnappyExternalCatalog.SCHEMADDL_PROPERTY) &&
          u != SnappyExternalCatalog.BASETABLE_PROPERTY &&
          u != SnappyExternalCatalog.INDEXED_TABLE && !ddlOptions.contains(u)) {
        throw new AnalysisException(
          s"Unknown option '$v' specified while creating table")
      }
    }
  }
}<|MERGE_RESOLUTION|>--- conflicted
+++ resolved
@@ -40,10 +40,7 @@
   val PARTITION_BY: String = ExternalStoreUtils.PARTITION_BY
   val REPLICATE: String = ExternalStoreUtils.REPLICATE
   val BUCKETS: String = ExternalStoreUtils.BUCKETS
-<<<<<<< HEAD
   val KEY_COLUMNS: String = ExternalStoreUtils.KEY_COLUMNS
-=======
->>>>>>> 6dc0a7d1
   val PARTITIONER = "PARTITIONER"
   val COLOCATE_WITH = "COLOCATE_WITH"
   val REDUNDANCY = "REDUNDANCY"
@@ -492,18 +489,25 @@
 
   def getAndSetPartitioningAndKeyColumns(session: SnappySession,
       parameters: mutable.Map[String, String]): Seq[String] = {
-<<<<<<< HEAD
     // parse the PARTITION_BY and KEYCOLUMNS and store the parsed result back in parameters
 
     // Use a new parser instance since parser may itself invoke DataSource.resolveRelation.
     val parser = session.snappyParser.newInstance()
-    parameters.get(KEY_COLUMNS) match {
+    val keyColumns = parameters.get(KEY_COLUMNS) match {
+      case None => Nil
       case Some(k) =>
-        val keyCols = k.split(",").map(parser.parseSQLOnly(_, parser.parseIdentifier.run()))
+        val keyCols = k.split(",").map(parser.parseSQLOnly(_, parser.parseIdentifier.run())).toList
         parameters.put(KEY_COLUMNS, keyCols.mkString(","))
+        keyCols
+    }
+    parameters.get(PARTITION_BY) match {
       case None =>
-    }
-    parameters.get(PARTITION_BY) match {
+        // default to KEY_COLUMNS if present
+        if (keyColumns.isEmpty) Nil
+        else {
+          parameters.put(PARTITION_BY, keyColumns.mkString(","))
+          keyColumns
+        }
       case Some(p) if p.trim.equalsIgnoreCase(PRIMARY_KEY) =>
         parameters.put(PARTITION_BY, PRIMARY_KEY)
         PRIMARY_KEY :: Nil
@@ -511,19 +515,6 @@
         val partCols = p.split(",").map(parser.parseSQLOnly(_, parser.parseIdentifier.run()))
         parameters.put(PARTITION_BY, partCols.mkString(","))
         partCols
-      case None => Nil
-=======
-    parameters.get(PARTITION_BY) match {
-      case None =>
-        // default to KEY_COLUMNS if present
-        parameters.get(ExternalStoreUtils.KEY_COLUMNS) match {
-          case None => Nil
-          case Some(v) =>
-            parameters.put(PARTITION_BY, v)
-            v.split(",").toSeq.map(a => a.trim)
-        }
-      case Some(v) => v.split(",").toSeq.map(a => a.trim)
->>>>>>> 6dc0a7d1
     }
   }
 
