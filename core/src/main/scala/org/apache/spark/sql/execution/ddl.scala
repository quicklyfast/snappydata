--- conflicted
+++ resolved
@@ -18,7 +18,6 @@
 package org.apache.spark.sql.execution
 
 import java.io.File
-import java.lang
 import java.nio.file.{Files, Paths}
 import java.util.Map.Entry
 import java.util.function.Consumer
@@ -32,11 +31,7 @@
 import com.pivotal.gemfirexd.internal.shared.common.reference.SQLState
 import io.snappydata.{Constant, Property}
 import io.snappydata.util.ServiceUtils
-<<<<<<< HEAD
-import org.apache.spark.{SparkContext, Success}
-=======
 import org.apache.spark.SparkContext
->>>>>>> 511a8b73
 import org.apache.spark.deploy.SparkSubmitUtils
 import org.apache.spark.sql._
 import org.apache.spark.sql.catalyst.TableIdentifier
@@ -79,6 +74,14 @@
   override def run(sparkSession: SparkSession): Seq[Row] = Nil
 }
 
+case class GrantRevokeIntpCommand(
+  isGrant: Boolean, users: String) extends RunnableCommand {
+
+  // This is handled directly by Remote Interpreter code
+  override def run(sparkSession: SparkSession): Seq[Row] = {
+    Nil
+  }
+}
 
 case class CreateTableUsingCommand(
     tableIdent: TableIdentifier,
