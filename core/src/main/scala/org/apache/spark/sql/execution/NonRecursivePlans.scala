--- conflicted
+++ resolved
@@ -34,14 +34,9 @@
   protected final var nonCodeGeneratedPlanCalls: Int = _
 
   override protected def doExecute(): RDD[InternalRow] = {
-<<<<<<< HEAD
-    if (nonCodeGeneratedPlan) {
+    if (nonCodeGeneratedPlanCalls > 4) {
       throw new CodeGenerationException(
         "Code generation failed for some of the child plans. See driver log for details.")
-=======
-    if (nonCodeGeneratedPlanCalls > 4) {
-      throw new CodeGenerationException("Code generation failed for some of the child plans")
->>>>>>> dc1ff2ea
     }
     nonCodeGeneratedPlanCalls += 1
     WholeStageCodegenExec(this).execute()
