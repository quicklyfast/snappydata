--- conflicted
+++ resolved
@@ -825,13 +825,10 @@
       nullKeysBitsetTerm, numBytesForNullKeyBits, allocatorTerm,
       numBytesForNullAggsBits, nullAggsBitsetTerm, sizeAndNumNotNullFuncForStringArr,
       keyBytesHolderVar, baseKeyObject, baseKeyHolderOffset, keyExistedTerm,
-<<<<<<< HEAD
-      skipLenForAttrib, codeForLenOfSkippedTerm, multiBytesWrapperTerm, valueDataCapacityTerm)
-
-=======
-      skipLenForAttrib, codeForLenOfSkippedTerm, valueDataCapacityTerm,
-      if (cacheStoredAggNullBits) Some(storedAggNullBitsTerm) else None)
->>>>>>> 7ba7e12f
+      skipLenForAttrib, codeForLenOfSkippedTerm, multiBytesWrapperTerm,
+      valueDataCapacityTerm, if (cacheStoredAggNullBits) Some(storedAggNullBitsTerm) else None)
+
+
 
 
 
