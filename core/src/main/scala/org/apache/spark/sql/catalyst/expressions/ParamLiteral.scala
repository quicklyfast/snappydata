--- conflicted
+++ resolved
@@ -17,23 +17,15 @@
 
 package org.apache.spark.sql.catalyst.expressions
 
-<<<<<<< HEAD
-import java.util.Objects
-=======
 import java.util.concurrent.ConcurrentHashMap
 import javax.xml.bind.DatatypeConverter
->>>>>>> bcfe8a67
 
 import scala.collection.mutable.ArrayBuffer
 
 import com.esotericsoftware.kryo.io.{Input, Output}
 import com.esotericsoftware.kryo.{Kryo, KryoSerializable}
 import com.gemstone.gemfire.internal.shared.ClientResolverUtils
-<<<<<<< HEAD
-import com.gemstone.gemfire.internal.shared.unsafe.UnsafeHolder
-=======
 import org.json4s.JsonAST.JField
->>>>>>> bcfe8a67
 
 import org.apache.spark.memory.{MemoryConsumer, MemoryMode, TaskMemoryManager}
 import org.apache.spark.serializer.StructTypeSerializer
@@ -48,62 +40,11 @@
 
 // A marker interface to extend usage of Literal case matching.
 // A literal that can change across multiple query execution.
-<<<<<<< HEAD
-trait DynamicReplacableConstant {
-
-  def dataType: DataType
-
-  def eval(input: InternalRow = null): Any
-
-  def convertedLiteral: Any
-}
-
-// whereever ParamLiteral case matching is required, it must match
-// for DynamicReplacableConstant and use .eval(..) for code generation.
-// see SNAP-1597 for more details.
-final class ParamLiteral(override val value: Any, _dataType: DataType, var pos: Int)
-    extends Literal(null, _dataType) with DynamicReplacableConstant with KryoSerializable {
-
-  // override def toString: String = s"ParamLiteral ${super.toString}"
-
-  @transient
-  private[this] var _foldable = false
-
-  @transient
-  private[this] var literalValueRef: String = _
-  @transient
-  private[this] var _literalValue: LiteralValue = _
-
-  @transient
-  private[this] var isNull: String = _
-  @transient
-  private[this] var valueTerm: String = _
-
-  private def literalValue: LiteralValue = {
-    if (_literalValue eq null) {
-      _literalValue = LiteralValue(value, dataType, pos)()
-    }
-    _literalValue
-  }
-
-  private[this] def lv(ctx: CodegenContext) = if (ctx.references.contains(literalValue)) {
-    assert(literalValueRef != null)
-    literalValueRef
-  } else {
-    literalValueRef = ctx.addReferenceObj("literal", literalValue)
-    literalValueRef
-  }
-
-  private[sql] def updateValue(value: Any): Unit = literalValue.value = value
-
-  override def nullable: Boolean = super.nullable
-=======
 trait DynamicReplacableConstant extends Expression {
 
   @transient protected final var literalValueRef: String = _
   @transient protected final var isNull: String = _
   @transient protected final var valueTerm: String = _
->>>>>>> bcfe8a67
 
   def value: Any
 
@@ -300,48 +241,6 @@
     }
   }
 
-<<<<<<< HEAD
-  // noinspection ScalaUnusedSymbol
-  private def writeReplace(): AnyRef = ParamLiteral(literalValue.value, dataType, pos)
-
-  override def write(kryo: Kryo, output: Output): Unit = {
-    kryo.writeClassAndObject(output, literalValue.value)
-    StructTypeSerializer.writeType(kryo, output, dataType)
-    output.writeVarInt(pos, true)
-  }
-
-  override def read(kryo: Kryo, input: Input): Unit = {
-    UnsafeHolder.getUnsafe.putObject(this, ParamLiteral.valueOffset,
-      kryo.readClassAndObject(input))
-    UnsafeHolder.getUnsafe.putObject(this, ParamLiteral.typeOffset,
-      StructTypeSerializer.readType(kryo, input))
-    pos = input.readVarInt(true)
-  }
-
-  override def toString: String = Literal(literalValue.value, literalValue.dataType).toString
-}
-
-object ParamLiteral {
-
-  private val valueOffset = {
-    val f = classOf[ParamLiteral].getDeclaredField("value")
-    f.setAccessible(true)
-    UnsafeHolder.getUnsafe.objectFieldOffset(f)
-  }
-  private val typeOffset = {
-    val f = classOf[Literal].getDeclaredField("dataType")
-    f.setAccessible(true)
-    UnsafeHolder.getUnsafe.objectFieldOffset(f)
-  }
-
-  def apply(value: Any, pos: Int): ParamLiteral = {
-    val l = Literal(value)
-    new ParamLiteral(l.value, l.dataType, pos)
-  }
-
-  def apply(_value: Any, _dataType: DataType, pos: Int): ParamLiteral =
-    new ParamLiteral(_value, _dataType, pos)
-=======
   override def equals(obj: Any): Boolean = obj match {
     case a: AnyRef if this eq a => true
     case l: ParamLiteral =>
@@ -433,7 +332,6 @@
   private[sql] final def getAllLiterals: Array[ParamLiteral] = parameterizedConstants.toArray
 
   private[sql] final def getCurrentParamsId: Int = paramListId
->>>>>>> bcfe8a67
 
   private[sql] final def addParamLiteralToContext(value: Any,
       dataType: DataType): ParamLiteral = {
@@ -495,43 +393,6 @@
   }
 }
 
-<<<<<<< HEAD
-case class LiteralValue(var value: Any, var dataType: DataType, var position: Int)
-    (var converter: Any => Any = createToScalaConverter(dataType))
-    extends KryoSerializable {
-
-  @transient var collectedForPlanCaching = false
-
-  override def write(kryo: Kryo, output: Output): Unit = {
-    kryo.writeClassAndObject(output, value)
-    StructTypeSerializer.writeType(kryo, output, dataType)
-    output.writeVarInt(position, true)
-  }
-
-  override def read(kryo: Kryo, input: Input): Unit = {
-    value = kryo.readClassAndObject(input)
-    dataType = StructTypeSerializer.readType(kryo, input)
-    position = input.readVarInt(true)
-    converter = createToScalaConverter(dataType)
-  }
-}
-
-object LiteralValue {
-
-  def unapply(expression: Expression): Option[Any] = expression match {
-    case l: DynamicReplacableConstant => Some(l.convertedLiteral)
-    case Literal(v, t) => Some(convertToScala(v, t))
-    case _ => None
-  }
-
-  def isConstant(expression: Expression): Boolean = expression match {
-    case _: DynamicReplacableConstant | _: Literal => true
-    case _ => false
-  }
-}
-
-=======
->>>>>>> bcfe8a67
 /**
  * Wrap any TokenizedLiteral expression with this so that we can invoke literal
  * initialization code within the <code>.init()</code> method of the generated class.
@@ -571,10 +432,6 @@
 
   override def prettyName: String = "DynamicExpression"
 
-<<<<<<< HEAD
-  // noinspection ScalaUnusedSymbol
-  private def writeReplace(): AnyRef = ParamLiteral(eval(null), pos = -1)
-=======
   override def makeCopy(newArgs: Array[AnyRef]): Expression = {
     assert(newArgs.length == 1)
     if (newArgs(0) eq expr) this
@@ -695,5 +552,4 @@
     val listSQL = hset.map(_.eval(EmptyRow)).mkString(", ")
     s"($valueSQL IN ($listSQL))"
   }
->>>>>>> bcfe8a67
 }