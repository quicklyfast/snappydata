--- conflicted
+++ resolved
@@ -842,8 +842,6 @@
       addBaseTableOption(baseTable, samplingOptions), isBuiltIn = true)
   }
 
-
-
   /**
    * Create a stratified sample table. Java friendly version.
    *
@@ -1456,7 +1454,6 @@
     df
   }
 
-<<<<<<< HEAD
   /**
    * Queries sys.indexes table and returns csv string of primary column names of given table
    *
@@ -1495,8 +1492,6 @@
     primaryKeys
   }
 
-=======
->>>>>>> 7f38e42a
   def getDDLSchema(schema: StructType): String = {
     schema.fields.map(f => s"${f.name} ${getSQLType(f.dataType)}").mkString(", ")
   }
@@ -1948,7 +1943,6 @@
         s"$tableName is not a row insertable table")
     }
   }
-
 
   /**
    * Insert one or more [[org.apache.spark.sql.Row]] into an existing table
