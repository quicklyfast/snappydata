/*
 * Copyright (c) 2017-2019 TIBCO Software Inc. All rights reserved.
 *
 * Licensed under the Apache License, Version 2.0 (the "License"); you
 * may not use this file except in compliance with the License. You
 * may obtain a copy of the License at
 *
 * http://www.apache.org/licenses/LICENSE-2.0
 *
 * Unless required by applicable law or agreed to in writing, software
 * distributed under the License is distributed on an "AS IS" BASIS,
 * WITHOUT WARRANTIES OR CONDITIONS OF ANY KIND, either express or
 * implied. See the License for the specific language governing
 * permissions and limitations under the License. See accompanying
 * LICENSE file.
 */
package org.apache.spark.sql

import java.sql.{Connection, SQLException, SQLWarning}
import java.util.concurrent.ConcurrentHashMap
import java.util.concurrent.atomic.AtomicInteger
import java.util.{Calendar, Properties}

import scala.collection.JavaConverters._
import scala.concurrent.Future
import scala.language.implicitConversions
import scala.reflect.runtime.universe.{TypeTag, typeOf}

<<<<<<< HEAD
=======
import com.gemstone.gemfire.internal.GemFireVersion
import com.gemstone.gemfire.internal.cache.PartitionedRegion.RegionLock
>>>>>>> a7295f4c
import com.gemstone.gemfire.internal.cache.{GemFireCacheImpl, PartitionedRegion}
import com.gemstone.gemfire.internal.shared.{ClientResolverUtils, FinalizeHolder, FinalizeObject}
import com.google.common.cache.{Cache, CacheBuilder}
import com.pivotal.gemfirexd.internal.iapi.sql.ParameterValueSet
import com.pivotal.gemfirexd.internal.iapi.types.TypeId
import com.pivotal.gemfirexd.internal.iapi.{types => stypes}
import com.pivotal.gemfirexd.internal.shared.common.StoredFormatIds
import io.snappydata.sql.catalog.{CatalogObjectType, SnappyExternalCatalog}
import io.snappydata.{Constant, Property, SnappyTableStatsProviderService}
import org.eclipse.collections.impl.map.mutable.UnifiedMap

import org.apache.spark.annotation.{DeveloperApi, Experimental}
import org.apache.spark.jdbc.{ConnectionConf, ConnectionUtil}
import org.apache.spark.rdd.RDD
<<<<<<< HEAD
import org.apache.spark.scheduler.SparkListenerEvent
import org.apache.spark.sql.SnappySession.CACHED_PUTINTO_UPDATE_PLAN
=======
>>>>>>> a7295f4c
import org.apache.spark.sql.catalyst.analysis.{Analyzer, NoSuchTableException, UnresolvedAttribute, UnresolvedRelation, UnresolvedStar}
import org.apache.spark.sql.catalyst.catalog.{BucketSpec, CatalogTable, CatalogTableType}
import org.apache.spark.sql.catalyst.encoders._
import org.apache.spark.sql.catalyst.expressions.aggregate.AggregateExpression
import org.apache.spark.sql.catalyst.expressions.codegen.CodegenContext
import org.apache.spark.sql.catalyst.expressions.{Alias, Ascending, AttributeReference, Descending, Exists, ExprId, Expression, GenericRow, ListQuery, ParamLiteral, PlanExpression, ScalarSubquery, SortDirection, TokenLiteral}
import org.apache.spark.sql.catalyst.plans.logical.{Command, Filter, LogicalPlan, Union}
import org.apache.spark.sql.catalyst.{DefinedByConstructorParams, InternalRow, ScalaReflection, TableIdentifier}
import org.apache.spark.sql.collection.{Utils, WrappedInternalRow}
import org.apache.spark.sql.execution._
import org.apache.spark.sql.execution.aggregate.CollectAggregateExec
import org.apache.spark.sql.execution.columnar.ExternalStoreUtils.CaseInsensitiveMutableHashMap
import org.apache.spark.sql.execution.columnar.impl.{ColumnFormatRelation, IndexColumnFormatRelation}
import org.apache.spark.sql.execution.columnar.{ExternalStoreUtils, InMemoryTableScanExec}
import org.apache.spark.sql.execution.command.{CreateDataSourceTableAsSelectCommand, ExecutedCommandExec, UncacheTableCommand}
import org.apache.spark.sql.execution.datasources.jdbc.{JDBCOptions, JdbcUtils}
import org.apache.spark.sql.execution.datasources.{CreateTable, DataSource, LogicalRelation}
import org.apache.spark.sql.execution.exchange.BroadcastExchangeExec
import org.apache.spark.sql.execution.joins.{BroadcastHashJoinExec, BroadcastNestedLoopJoinExec}
<<<<<<< HEAD
import org.apache.spark.sql.hive.HiveClientUtil
=======
import org.apache.spark.sql.execution.ui.{SparkListenerSQLExecutionEnd, SparkListenerSQLPlanExecutionEnd, SparkListenerSQLPlanExecutionStart}
import org.apache.spark.sql.hive.{HiveClientUtil, SnappySessionState}
>>>>>>> a7295f4c
import org.apache.spark.sql.internal.StaticSQLConf.SCHEMA_STRING_LENGTH_THRESHOLD
import org.apache.spark.sql.internal.{BypassRowLevelSecurity, MarkerForCreateTableAsSelect, SnappySessionCatalog, SnappySharedState, StaticSQLConf}
import org.apache.spark.sql.row.{JDBCMutableRelation, SnappyStoreDialect}
import org.apache.spark.sql.sources._
import org.apache.spark.sql.store.StoreUtils
import org.apache.spark.sql.types._
import org.apache.spark.storage.StorageLevel
import org.apache.spark.streaming.Time
import org.apache.spark.streaming.dstream.DStream
import org.apache.spark.unsafe.types.UTF8String
import org.apache.spark.{Logging, ShuffleDependency, SparkContext, SparkEnv}

class SnappySession(_sc: SparkContext) extends SparkSession(_sc) with SparkSupport {

  self =>

  // initialize SnappyStoreDialect so that it gets registered

  SnappyStoreDialect.init()

  /* ----------------------- *
   |  Session-related state  |
   * ----------------------- */

  private[spark] val id = SnappySession.newId()

  private[this] val tempCacheIndex = new AtomicInteger(0)

  new FinalizeSession(this)

  /**
   * State shared across sessions, including the [[SparkContext]], cached data, listener,
   * and a catalog that interacts with external systems.
   */
  @transient
  override lazy val sharedState: SnappySharedState = SnappyContext.sharedState(sparkContext)

  /**
   * State isolated across sessions, including SQL configurations, temporary tables, registered
   * functions, and everything else that accepts a [[org.apache.spark.sql.internal.SQLConf]].
   */
  @transient
<<<<<<< HEAD
  override lazy val sessionState: SnappySessionState = internals.newSnappySessionState(self)
=======
  override lazy val sessionState: SnappySessionState = {
    SnappySession.aqpSessionStateClass match {
      case Some(aqpClass) => aqpClass.getConstructor(classOf[SnappySession]).
          newInstance(self).asInstanceOf[SnappySessionState]
      case None => new SnappySessionState(self)
    }
  }
>>>>>>> a7295f4c

  def sessionCatalog: SnappySessionCatalog = sessionState.catalog

  def externalCatalog: SnappyExternalCatalog = sessionState.catalog.snappyExternalCatalog

  def snappyParser: SnappyParser = sessionState.snappySqlParser.sqlParser

  private[spark] def snappyContextFunctions = sessionState.contextFunctions

  SnappyContext.initGlobalSnappyContext(sparkContext, this)
  snappyContextFunctions.registerSnappyFunctions(this)

  /**
   * A wrapped version of this session in the form of a [[SQLContext]],
   * for backward compatibility.
   */
  @transient
  private[spark] val snappyContext: SnappyContext = new SnappyContext(this)

  /**
   * A wrapped version of this session in the form of a [[SQLContext]],
   * for backward compatibility.
   *
   * @since 2.0.0
   */
  @transient
  override val sqlContext: SnappyContext = snappyContext

  /**
   * Start a new session with isolated SQL configurations, temporary tables, registered
   * functions are isolated, but sharing the underlying [[SparkContext]] and cached data.
   *
   * Note: Other than the [[SparkContext]], all shared state is initialized lazily.
   * This method will force the initialization of the shared state to ensure that parent
   * and child sessions are set up with the same shared state. If the underlying catalog
   * implementation is Hive, this will initialize the metastore, which may take some time.
   *
   * @group basic
   * @since 2.0.0
   */
  override def newSession(): SnappySession = new SnappySession(sparkContext)

  /**
   * :: Experimental ::
   * Creates a [[DataFrame]] from an RDD of Product (e.g. case classes, tuples).
   * This method handles generic array datatype like Array[Decimal]
   */
  def createDataFrameUsingRDD[A <: Product : TypeTag](rdd: RDD[A]): DataFrame = {
    SparkSession.setActiveSession(this)
    val schema = ScalaReflection.schemaFor[A].dataType.asInstanceOf[StructType]
    val attributeSeq = schema.toAttributes
    val rowRDD = RDDConversions.productToRowRdd(rdd, schema.map(_.dataType))
    Dataset.ofRows(self, LogicalRDD(attributeSeq, rowRDD)(self))
  }

  private[sql] def overrideConfs: Map[String, String] = Map.empty

  override def sql(sqlText: String): DataFrame = {
    try {
      sqInternal(sqlText)
    } catch {
      // fallback to uncached flow for streaming queries
      case ae: AnalysisException
        if ae.message.contains(
          "Queries with streaming sources must be executed with writeStream.start()"
        ) => sqlUncached(sqlText)
    }
  }

   private[sql] def sqInternal(sqlText: String): CachedDataFrame = {
    snappyContextFunctions.sql(SnappySession.sqlPlan(this, sqlText))
  }

  @DeveloperApi
  def sqlUncached(sqlText: String): DataFrame = {
    if (planCaching) {
      planCaching = false
      try {
        snappyContextFunctions.sql(super.sql(sqlText))
      } finally {
        planCaching = Property.PlanCaching.get(sessionState.conf)
      }
    } else {
      snappyContextFunctions.sql(super.sql(sqlText))
    }
  }

  final def prepareSQL(sqlText: String, skipPromote: Boolean = false): LogicalPlan = {
    val logical = sessionState.snappySqlParser.parsePlan(sqlText, clearExecutionData = true)
    SparkSession.setActiveSession(this)
    val ap: Analyzer = sessionState.analyzer
    // logInfo(s"KN: Batches ${ap.batches.filter(
    //  _.name.equalsIgnoreCase("Resolution")).mkString("_")}")
    ap.execute(logical)
  }

  private[sql] final def executePlan(plan: LogicalPlan, retryCnt: Int = 0): QueryExecution = {
    try {
      val execution = sessionState.executePlan(plan)
      execution.assertAnalyzed()
      execution
    } catch {
      case e: AnalysisException =>
        val unresolvedNodes = plan.expressions.filter(
          x => x.isInstanceOf[UnresolvedStar] | x.isInstanceOf[UnresolvedAttribute])
        if (e.getMessage().contains("cannot resolve") && unresolvedNodes.nonEmpty) {
          reAnalyzeForUnresolvedAttribute(plan, e, retryCnt) match {
            case Some(p) => return executePlan(p, retryCnt + 1)
            case None => //
          }
        }
        // in case of connector mode, exception can be thrown if
        // table form is changed (altered) and we have old table
        // object in SnappyExternalCatalog cache
        SnappyContext.getClusterMode(sparkContext) match {
          case ThinClientConnectorMode(_, _) =>
            var hasCommand = false
            val relations = plan.collect {
              case _: Command => hasCommand = true; null
              case u: UnresolvedRelation =>
                val tableIdent = sessionCatalog.resolveTableIdentifier(u.tableIdentifier)
                tableIdent.database.get -> tableIdent.table
            }
            if (hasCommand) externalCatalog.invalidateAll()
            else if (relations.nonEmpty) {
              relations.foreach(externalCatalog.invalidate)
            }
            throw e
          case _ =>
            throw e
        }
    }
  }

  // Hack to fix SNAP-2440 ( TODO: Will return after 1.1.0 for a better fix )
  private def reAnalyzeForUnresolvedAttribute(
    originalPlan: LogicalPlan, e: AnalysisException,
    retryCount: Int): Option[LogicalPlan] = {

    if (!e.getMessage().contains("cannot resolve")) return None
    val unresolvedNodes = originalPlan.expressions.filter(
      x => x.isInstanceOf[UnresolvedStar] | x.isInstanceOf[UnresolvedAttribute])
    if (retryCount > unresolvedNodes.size) return None

    val errMsg = e.getMessage().split('\n').map(_.trim.filter(_ >= ' ')).mkString
    val newPlan = originalPlan transformExpressions {
      case us@UnresolvedStar(option) if option.isDefined =>
        val targetString = option.get.mkString(".")
        var matched = false
        errMsg match {
          case SnappySession.unresolvedStarRegex(_, schema, table, _) =>
            if (sessionCatalog.tableExists(tableIdentifier(s"$schema.$table"))) {
              val qname = s"$schema.$table"
              if (qname.equalsIgnoreCase(targetString)) {
                matched = true
              }
            }
          case _ => matched = false
        }
        if (matched) UnresolvedStar(None) else us

      case ua@UnresolvedAttribute(nameparts) =>
        val targetString = nameparts.mkString(".")
        var uqc = ""
        var matched = false
        errMsg match {
          case SnappySession.unresolvedColRegex(_, schema, table, col, _) =>
            if (sessionCatalog.tableExists(tableIdentifier(s"$schema.$table"))) {
              val qname = s"$schema.$table.$col"
              if (qname.equalsIgnoreCase(targetString)) matched = true
              uqc = col
            }
          case _ => matched = false
        }
        if (matched) UnresolvedAttribute(uqc) else ua
    }
    if (!newPlan.equals(originalPlan)) Some(newPlan) else None
  }

  @transient
  private[sql] val queryHints = new ConcurrentHashMap[String, String](4, 0.7f, 1)

  @transient
  private val contextObjects = new ConcurrentHashMap[Any, Any](16, 0.7f, 1)

  @transient
  private[sql] var currentKey: CachedKey = _

  @transient
  private[sql] var planCaching: Boolean = Property.PlanCaching.get(sessionState.conf)

  @transient
  private[sql] var tokenize: Boolean = Property.Tokenize.get(sessionState.conf)

  @transient
  private[sql] var partitionPruning: Boolean = Property.PartitionPruning.get(sessionState.conf)

  @transient
  private[sql] var disableHashJoin: Boolean = Property.DisableHashJoin.get(sessionState.conf)

  @transient
  private[sql] var enableHiveSupport: Boolean =
    isHiveSupportEnabled(sessionState.conf.getConf(StaticSQLConf.CATALOG_IMPLEMENTATION))

  @transient
  private var sqlWarnings: SQLWarning = _

  private[sql] var hiveInitializing: Boolean = _

  private[sql] def isHiveSupportEnabled(v: String): Boolean = Utils.toLowerCase(v) match {
    case "hive" => true
    case "in-memory" => false
    case _ => throw new IllegalArgumentException(
      s"Unexpected value '$v' for ${StaticSQLConf.CATALOG_IMPLEMENTATION.key}. " +
          "Allowed values are: in-memory and hive")
  }

  def getPreviousQueryHints: java.util.Map[String, String] =
    java.util.Collections.unmodifiableMap(queryHints)

  def getWarnings: SQLWarning = sqlWarnings

  private[sql] def addWarning(warning: SQLWarning): Unit = {
    val warnings = sqlWarnings
    if (warnings eq null) sqlWarnings = warning
    else warnings.setNextWarning(warning)
  }

  /**
   * Get a previously registered context object using [[addContextObject]].
   */
  private[sql] def getContextObject[T](key: Any): Option[T] = {
    Option(contextObjects.get(key).asInstanceOf[T])
  }

  /**
   * Get a previously registered CodegenSupport context object
   * by [[addContextObject]].
   */
  private[sql] def getContextObject[T](ctx: CodegenContext, objectType: String,
      key: Any): Option[T] = {
    getContextObject[T](ctx -> (objectType -> key))
  }

  /**
   * Register a new context object for this query.
   */
  private[sql] def addContextObject[T](key: Any, value: T): Unit = {
    contextObjects.put(key, value)
  }

  /**
   * Register a new context object for <code>CodegenSupport</code>.
   */
  private[sql] def addContextObject[T](ctx: CodegenContext, objectType: String,
      key: Any, value: T): Unit = {
    addContextObject(ctx -> (objectType -> key), value)
  }

  /**
   * Remove a context object registered using [[addContextObject]].
   */
  private[sql] def removeContextObject(key: Any): Any = {
    contextObjects.remove(key)
  }

  /**
   * Remove a CodegenSupport context object registered by [[addContextObject]].
   */
  private[sql] def removeContextObject(ctx: CodegenContext, objectType: String,
      key: Any): Unit = {
    removeContextObject(ctx -> (objectType -> key))
  }

  private[sql] def linkPartitionsToBuckets(flag: Boolean): Unit = {
    addContextObject(StoreUtils.PROPERTY_PARTITION_BUCKET_LINKED, flag)
  }

  private[sql] def hasLinkPartitionsToBuckets: Boolean = {
    getContextObject[Boolean](StoreUtils.PROPERTY_PARTITION_BUCKET_LINKED) match {
      case Some(b) => b
      case None => false
    }
  }

  def preferPrimaries: Boolean =
    Property.PreferPrimariesInQuery.get(sessionState.conf)

  private[sql] def addFinallyCode(ctx: CodegenContext, code: String): Int = {
    val depth = getContextObject[Int](ctx, "D", "depth").getOrElse(0) + 1
    addContextObject(ctx, "D", "depth", depth)
    addContextObject(ctx, "F", "finally" -> depth, code)
    depth
  }

  private[sql] def evaluateFinallyCode(ctx: CodegenContext,
      body: String = "", depth: Int = -1): String = {
    // if no depth given then use the most recent one
    val d = if (depth == -1) {
      getContextObject[Int](ctx, "D", "depth").getOrElse(0)
    } else depth
    if (d <= 1) removeContextObject(ctx, "D", "depth")
    else addContextObject(ctx, "D", "depth", d - 1)

    val key = "finally" -> d
    getContextObject[String](ctx, "F", key) match {
      case Some(finallyCode) => removeContextObject(ctx, "F", key)
        if (body.isEmpty) finallyCode
        else {
          s"""
             |try {
             |  $body
             |} finally {
             |   $finallyCode
             |}
          """.stripMargin
        }
      case None => body
    }
  }

  /**
   * Get name of a previously registered class using [[addClass]].
   */
  def getClass(ctx: CodegenContext, baseTypes: Seq[(DataType, Boolean)],
      keyTypes: Seq[(DataType, Boolean)],
      types: Seq[(DataType, Boolean)], multimap: Boolean): Option[(String, String)] = {
    getContextObject[(String, String)](ctx, "C", (baseTypes, keyTypes, types, multimap))
  }

  /**
   * Register code generated for a new class (for <code>CodegenSupport</code>).
   */
  private[sql] def addClass(ctx: CodegenContext,
      baseTypes: Seq[(DataType, Boolean)], keyTypes: Seq[(DataType, Boolean)],
      types: Seq[(DataType, Boolean)], baseClassName: String,
      className: String, multiMap: Boolean): Unit = {
    addContextObject(ctx, "C", (baseTypes, keyTypes, types, multiMap),
      baseClassName -> className)
  }

  /**
   * Register additional [[DictionaryCode]] for a variable in ExprCode.
   */
  private[sql] def addDictionaryCode(ctx: CodegenContext, keyVar: String,
      dictCode: DictionaryCode): Unit =
    addContextObject(ctx, "D", keyVar, dictCode)

  /**
   * Get [[DictionaryCode]] for a previously registered variable in ExprCode
   * using [[addDictionaryCode]].
   */
  def getDictionaryCode(ctx: CodegenContext,
      keyVar: String): Option[DictionaryCode] =
    getContextObject[DictionaryCode](ctx, "D", keyVar)

  /**
   * Register hash variable holding the evaluated hashCode for some variables.
   */
  private[sql] def addHashVar(ctx: CodegenContext, keyVars: Seq[String],
      hashVar: String): Unit = addContextObject(ctx, "H", keyVars, hashVar)

  /**
   * Get hash variable for previously registered variables using [[addHashVar]].
   */
  private[sql] def getHashVar(ctx: CodegenContext,
      keyVars: Seq[String]): Option[String] = getContextObject(ctx, "H", keyVars)

  private[sql] def cachePutInto(doCache: Boolean, updateSubQuery: LogicalPlan,
      table: String): Option[LogicalPlan] = {
    // first acquire the global lock for putInto
    val (schemaName: String, _) =
      JdbcExtendedUtils.getTableWithSchema(table, conn = null, Some(sqlContext.sparkSession))
    val lockOption = if (Property.SerializeWrites.get(sessionState.conf)) {
      grabLock(table, schemaName, defaultConnectionProps)
    } else None

    var newUpdateSubQuery: Option[LogicalPlan] = None
    try {
      val cachedTable = if (doCache) {
        val tableName = s"snappyDataInternalTempPutIntoCache${tempCacheIndex.incrementAndGet()}"
        val tableIdent = new TableIdentifier(tableName)
        val cacheCommandString = if (currentKey ne null) s"CACHE FOR (${currentKey.sqlText})"
        else s"CACHE FOR (PUT INTO $table <plan>)"
        // use cache table command to display full plan
        val count = SnappyCacheTableCommand(tableIdent, cacheCommandString, Some(updateSubQuery),
          isLazy = false).run(this).head.getLong(0)
        if (count > 0) {
          newUpdateSubQuery = Some(this.table(tableIdent).logicalPlan)
          Some(tableIdent)
        } else {
          dropPutIntoCacheTable(tableIdent)
          None
        }
      } else {
        // assume that there are updates
        newUpdateSubQuery = Some(updateSubQuery)
        None
      }
      addContextObject(SnappySession.CACHED_PUTINTO_LOGICAL_PLAN, cachedTable)
      newUpdateSubQuery
    } finally {
      lockOption match {
        case Some(lock) => {
          logDebug(s"Adding the lock object $lock to the context")
          addContextObject(SnappySession.PUTINTO_LOCK, lock)
        }
        case None => // do nothing
      }
    }
  }

  private def dropPutIntoCacheTable(tableIdent: TableIdentifier): Unit = {
    UncacheTableCommand(tableIdent, ifExists = false).run(this)
    dropTable(tableIdent, ifExists = false, isView = false)
  }

  private[sql] def clearPutInto(): Unit = {
    contextObjects.remove(SnappySession.PUTINTO_LOCK) match {
      case null =>
      case lock => releaseLock(lock)
    }
    contextObjects.remove(SnappySession.CACHED_PUTINTO_LOGICAL_PLAN) match {
      case null =>
      case cachedTable: Option[_] =>
        if (cachedTable.isDefined) {
          dropPutIntoCacheTable(cachedTable.get.asInstanceOf[TableIdentifier])
        }
    }
  }

  private[sql] def clearWriteLockOnTable(): Unit = {
    contextObjects.remove(SnappySession.BULKWRITE_LOCK) match {
      case null =>
      case lock => releaseLock(lock)
    }
  }

  private[sql] def grabLock(table: String, schemaName: String,
      connProperties: ConnectionProperties): Option[Any] = {
    SnappyContext.getClusterMode(sparkContext) match {
      case _: ThinClientConnectorMode =>
        if (!sparkContext.isLocal) {
          SnappyContext.resourceLock.synchronized {
            while (!SnappyContext.executorAssigned && sparkContext.getExecutorIds().isEmpty) {
              if (!SnappyContext.executorAssigned) {
                try {
                  SnappyContext.resourceLock.wait(100)
                }
                catch {
                  case _: InterruptedException =>
                    logWarning("Interrupted while waiting for executor.")
                }
              }
              // Don't expect this case usually unless lots of
              // applications are submitted in parallel
              logDebug(s"grabLock waiting for resources to be " +
                s"allocated ${SnappyContext.executorAssigned}")
            }
          }
        }
        val conn = ConnectionPool.getPoolConnection(table, connProperties.dialect,
          connProperties.poolProps, connProperties.connProps, connProperties.hikariCP)
        var locked = false
        var retrycount = 0
        do {
          try {
            logDebug(s" Going to take lock on server for table $table," +
                s" current Thread ${Thread.currentThread().getId} and " +
              s"app ${sqlContext.sparkContext.appName}")

            val ps = conn.prepareCall(s"VALUES sys.ACQUIRE_REGION_LOCK(?,?)")
            ps.setString(1, SnappySession.WRITE_LOCK_PREFIX + table)
            ps.setInt(2, Property.SerializedWriteLockTimeOut.get(sessionState.conf) * 1000)
            val rs = ps.executeQuery()
            rs.next()
            locked = rs.getBoolean(1)
            ps.close()
            logDebug(s"Took lock on server. for string " +
              s"${SnappySession.WRITE_LOCK_PREFIX + table} and " +
              s"app ${sqlContext.sparkContext.appName}")
          }
          catch {
            case sqle: SQLException => {
              logDebug("Got exception while taking lock", sqle)
              if (sqle.getMessage.contains("Couldn't acquire lock")) {
                throw sqle
              } else {
                if (retrycount == 2) {
                  throw sqle
                }
              }
            }
            case e: Throwable => {
              logDebug("Got exception while taking lock", e)
              if (retrycount == 2) {
                throw e
              }
            }
          }
          finally {
            retrycount = retrycount + 1
            // conn.close()
          }
        } while (!locked)
        Some(conn, new TableIdentifier(table, Some(schemaName)))
      case _ =>
        logDebug(s"Taking lock in " +
            s" ${Thread.currentThread().getId} and " +
          s"app ${sqlContext.sparkContext.appName}")
        val regionLock = PartitionedRegion.getRegionLock(SnappySession.WRITE_LOCK_PREFIX + table,
          GemFireCacheImpl.getExisting)
        regionLock.lock(Property.SerializedWriteLockTimeOut.get(sessionState.conf) * 1000)
        Some(regionLock)
    }
  }

  private[sql] def releaseLock(lock: Any): Unit = {
    logInfo(s"Releasing the lock : $lock")
    lock match {
      case lock: RegionLock =>
        if (lock != null) {
          logInfo(s"Going to unlock the lock object bulkOp $lock and " +
            s"app ${sqlContext.sparkContext.appName}")
          lock.asInstanceOf[PartitionedRegion.RegionLock].unlock()
        }
      case (conn: Connection, id: TableIdentifier) =>
        var unlocked = false
        try {
          logDebug(s"Going to unlock the lock on the server. ${id.table} for " +
            s"app ${sqlContext.sparkContext.appName}")
          val ps = conn.prepareStatement(s"VALUES sys.RELEASE_REGION_LOCK(?)")
          ps.setString(1, SnappySession.WRITE_LOCK_PREFIX + id.table)
          val rs = ps.executeQuery()
          rs.next()
          unlocked = rs.getBoolean(1)
          ps.close()
        } catch {
          case t: Throwable => {
            logWarning(s"Caught exception while unlocking the $lock", t)
            throw t
          }
        }
        finally {
          conn.close()
        }
    }
  }

  private[sql] def clearContext(): Unit = synchronized {
    clearPutInto()
    clearWriteLockOnTable()
    contextObjects.clear()
    planCaching = Property.PlanCaching.get(sessionState.conf)
    sqlWarnings = null
  }

  private[sql] def clearQueryData(): Unit = synchronized {
    queryHints.clear()
  }

  def clearPlanCache(): Unit = synchronized {
    SnappySession.clearSessionCache(id)
  }


  def clear(): Unit = synchronized {
    clearContext()
    clearQueryData()
    clearPlanCache()
    snappyContextFunctions.clear()
  }

  /** Close the session which will be unusable after this call. */
  override def close(): Unit = synchronized {
    clear()
    externalCatalog.close()
  }

  /**
   * :: DeveloperApi ::
   *
   * @todo do we need this anymore? If useful functionality, make this
   *       private to sql package ... SchemaDStream should use the data source
   *       API?
   *       Tagging as developer API, for now
   * @param stream
   * @param aqpTables
   * @param transformer
   * @param v
   * @tparam T
   * @return
   */
  @DeveloperApi
  def saveStream[T](stream: DStream[T],
      aqpTables: Seq[String],
      transformer: Option[RDD[T] => RDD[Row]])(implicit v: TypeTag[T]): Unit = {
    val transform = transformer match {
      case Some(x) => x
      case None => if (!(v.tpe =:= typeOf[Row])) {
        // check if the stream type is already a Row
        throw new IllegalStateException(" Transformation to Row type needs to be supplied")
      } else {
        null
      }
    }
    stream.foreachRDD((rdd: RDD[T], time: Time) => {

      val rddRows = if (transform != null) {
        transform(rdd)
      } else {
        rdd.asInstanceOf[RDD[Row]]
      }
      snappyContextFunctions.collectSamples(this, rddRows, aqpTables,
        time.milliseconds)
    })
  }

  def tableIdentifier(table: String): TableIdentifier = {
    // hive meta-store is case-insensitive so always use upper case names for object names
    val fullName = sessionCatalog.formatTableName(table)
    val dotIndex = fullName.indexOf('.')
    if (dotIndex > 0) {
      new TableIdentifier(fullName.substring(dotIndex + 1),
        Some(fullName.substring(0, dotIndex)))
    } else new TableIdentifier(fullName, None)
  }

  /**
   * Append dataframe to cache table in Spark.
   *
   * @param df
   * @param table
   * @param storageLevel default storage level is MEMORY_AND_DISK
   * @return @todo -> return type?
   */
  @DeveloperApi
  def appendToTempTableCache(df: DataFrame, table: String,
      storageLevel: StorageLevel = StorageLevel.MEMORY_AND_DISK): Unit = {
    val tableIdent = tableIdentifier(table)
    if (!sessionCatalog.isTemporaryTable(tableIdent)) {
      throw new AnalysisException(s"Schema specified for temporary table '$tableIdent'")
    }
    val plan = sessionCatalog.lookupRelation(tableIdent)
    // cache the new DataFrame
    df.persist(storageLevel)
    // trigger an Action to materialize 'cached' batch
    if (df.count() > 0) {
      // create a union of the two plans and store that in catalog
      val union = Union(plan, df.logicalPlan)
      if (sessionCatalog.isLocalTemporaryView(tableIdent)) {
        sessionCatalog.createTempView(table, union, overrideIfExists = true)
      } else {
        sessionCatalog.createGlobalTempView(table, union, overrideIfExists = true)
      }
    }
  }

  /**
   * Empties the contents of the table without deleting the catalog entry.
   *
   * @param table    full table name to be truncated
   * @param ifExists attempt truncate only if the table exists
   */
  def truncateTable(table: String, ifExists: Boolean = false): Unit = {
    sessionState.executePlan(TruncateManagedTableCommand(ifExists, tableIdentifier(table))).toRdd
  }

  override def createDataset[T: Encoder](data: RDD[T]): Dataset[T] = {
    val encoder = encoderFor[T]
    val output = encoder.schema.toAttributes
    val c = encoder.clsTag.runtimeClass
    val isFlat = !(classOf[Product].isAssignableFrom(c) ||
        classOf[DefinedByConstructorParams].isAssignableFrom(c))
    val plan = new EncoderPlan[T](data, encoder, isFlat, output, self)
    Dataset[T](self, plan)
  }

  /**
   * Creates a [[DataFrame]] from an RDD[Row]. User can specify whether
   * the input rows should be converted to Catalyst rows.
   */
  override private[sql] def createDataFrame(
      rowRDD: RDD[Row],
      schema: StructType,
      needsConversion: Boolean) = {
    // TODO: use MutableProjection when rowRDD is another DataFrame and the applied
    // schema differs from the existing schema on any field data type.
    val catalystRows = if (needsConversion) {
      val encoder = RowEncoder(schema)
      rowRDD.map {
        case r: WrappedInternalRow => r.internalRow
        case r => encoder.toRow(r)
      }
    } else {
      rowRDD.map(r => InternalRow.fromSeq(r.toSeq))
    }
    val logicalPlan = LogicalRDD(schema.toAttributes, catalystRows)(self)
    Dataset.ofRows(self, logicalPlan)
  }

  /**
   * Create a stratified sample table.
   *
   * @todo provide lot more details and examples to explain creating and
   *       using sample tables with time series and otherwise
   * @param tableName       the qualified name of the table
   * @param baseTable       the base table of the sample table, if any
   * @param samplingOptions sampling options like QCS, reservoir size etc.
   * @param allowExisting   When set to true it will ignore if a table with the same
   *                        name is present, else it will throw table exist exception
   */
  def createSampleTable(tableName: String,
      baseTable: Option[String],
      samplingOptions: Map[String, String],
      allowExisting: Boolean): DataFrame = {
    createTableInternal(tableIdentifier(tableName), SnappyContext.SAMPLE_SOURCE,
      userSpecifiedSchema = None, schemaDDL = None,
      if (allowExisting) SaveMode.Ignore else SaveMode.ErrorIfExists,
      addBaseTableOption(baseTable, samplingOptions), isExternal = false)
  }

  /**
   * Create a stratified sample table. Java friendly version.
   *
   * @todo provide lot more details and examples to explain creating and
   *       using sample tables with time series and otherwise
   * @param tableName       the qualified name of the table
   * @param baseTable       the base table of the sample table, if any, or null
   * @param samplingOptions sampling options like QCS, reservoir size etc.
   * @param allowExisting   When set to true it will ignore if a table with the same
   *                        name is present, else it will throw table exist exception
   */
  def createSampleTable(tableName: String,
      baseTable: String, samplingOptions: java.util.Map[String, String],
      allowExisting: Boolean): DataFrame = {
    createSampleTable(tableName, Option(baseTable),
      samplingOptions.asScala.toMap, allowExisting)
  }


  /**
   * Create a stratified sample table.
   *
   * @todo provide lot more details and examples to explain creating and
   *       using sample tables with time series and otherwise
   * @param tableName       the qualified name of the table
   * @param baseTable       the base table of the sample table, if any
   * @param schema          schema of the table
   * @param samplingOptions sampling options like QCS, reservoir size etc.
   * @param allowExisting   When set to true it will ignore if a table with the same
   *                        name is present, else it will throw table exist exception
   */
  def createSampleTable(tableName: String,
      baseTable: Option[String],
      schema: StructType,
      samplingOptions: Map[String, String],
      allowExisting: Boolean = false): DataFrame = {
    createTableInternal(tableIdentifier(tableName), SnappyContext.SAMPLE_SOURCE,
      Some(JdbcExtendedUtils.normalizeSchema(schema)), schemaDDL = None,
      if (allowExisting) SaveMode.Ignore else SaveMode.ErrorIfExists,
      addBaseTableOption(baseTable, samplingOptions), isExternal = false)
  }

  /**
   * Create a stratified sample table. Java friendly version.
   *
   * @todo provide lot more details and examples to explain creating and
   *       using sample tables with time series and otherwise
   * @param tableName       the qualified name of the table
   * @param baseTable       the base table of the sample table, if any, or null
   * @param schema          schema of the table
   * @param samplingOptions sampling options like QCS, reservoir size etc.
   * @param allowExisting   When set to true it will ignore if a table with the same
   *                        name is present, else it will throw table exist exception
   */
  def createSampleTable(tableName: String,
      baseTable: String, schema: StructType,
      samplingOptions: java.util.Map[String, String],
      allowExisting: Boolean): DataFrame = {
    createSampleTable(tableName, Option(baseTable), schema,
      samplingOptions.asScala.toMap, allowExisting)
  }


  /**
   * Create approximate structure to query top-K with time series support.
   *
   * @todo provide lot more details and examples to explain creating and
   *       using TopK with time series
   * @param topKName      the qualified name of the top-K structure
   * @param baseTable     the base table of the top-K structure, if any
   * @param keyColumnName
   * @param inputDataSchema
   * @param topkOptions
   * @param allowExisting When set to true it will ignore if a table with the same
   *                      name is present, else it will throw table exist exception
   */
  def createApproxTSTopK(topKName: String, baseTable: Option[String],
      keyColumnName: String, inputDataSchema: StructType,
      topkOptions: Map[String, String],
      allowExisting: Boolean = false): DataFrame = {
    createTableInternal(tableIdentifier(topKName), SnappyContext.TOPK_SOURCE,
      Some(JdbcExtendedUtils.normalizeSchema(inputDataSchema)), schemaDDL = None,
      if (allowExisting) SaveMode.Ignore else SaveMode.ErrorIfExists,
      addBaseTableOption(baseTable, topkOptions) +
          ("key" -> keyColumnName), isExternal = false)
  }

  /**
   * Create approximate structure to query top-K with time series support.
   * Java friendly api.
   *
   * @todo provide lot more details and examples to explain creating and
   *       using TopK with time series
   * @param topKName      the qualified name of the top-K structure
   * @param baseTable     the base table of the top-K structure, if any, or null
   * @param keyColumnName
   * @param inputDataSchema
   * @param topkOptions
   * @param allowExisting When set to true it will ignore if a table with the same
   *                      name is present, else it will throw table exist exception
   */
  def createApproxTSTopK(topKName: String, baseTable: String,
      keyColumnName: String, inputDataSchema: StructType,
      topkOptions: java.util.Map[String, String],
      allowExisting: Boolean): DataFrame = {
    createApproxTSTopK(topKName, Option(baseTable), keyColumnName,
      inputDataSchema, topkOptions.asScala.toMap, allowExisting)
  }

  /**
   * Create approximate structure to query top-K with time series support.
   *
   * @todo provide lot more details and examples to explain creating and
   *       using TopK with time series
   * @param topKName      the qualified name of the top-K structure
   * @param baseTable     the base table of the top-K structure, if any
   * @param keyColumnName
   * @param topkOptions
   * @param allowExisting When set to true it will ignore if a table with the same
   *                      name is present, else it will throw table exist exception
   */
  def createApproxTSTopK(topKName: String, baseTable: Option[String],
      keyColumnName: String, topkOptions: Map[String, String],
      allowExisting: Boolean): DataFrame = {
    createTableInternal(tableIdentifier(topKName), SnappyContext.TOPK_SOURCE,
      userSpecifiedSchema = None, schemaDDL = None,
      if (allowExisting) SaveMode.Ignore else SaveMode.ErrorIfExists,
      addBaseTableOption(baseTable, topkOptions) +
          ("key" -> keyColumnName), isExternal = false)
  }

  /**
   * Create approximate structure to query top-K with time series support. Java
   * friendly api.
   *
   * @todo provide lot more details and examples to explain creating and
   *       using TopK with time series
   * @param topKName      the qualified name of the top-K structure
   * @param baseTable     the base table of the top-K structure, if any, or null
   * @param keyColumnName
   * @param topkOptions
   * @param allowExisting When set to true it will ignore if a table with the same
   *                      name is present, else it will throw table exist exception
   */
  def createApproxTSTopK(topKName: String, baseTable: String,
      keyColumnName: String, topkOptions: java.util.Map[String, String],
      allowExisting: Boolean): DataFrame = {
    createApproxTSTopK(topKName, Option(baseTable), keyColumnName,
      topkOptions.asScala.toMap, allowExisting)
  }

  /**
   * Creates a SnappyData managed table. Any of the table types
   * (e.g. row, column etc) supported by SnappyData can be created here.
   *
   * {{{
   *
   * val airlineDF = snappyContext.createTable(stagingAirline,
   *   "column", Map("buckets" -> "29"))
   *
   * }}}
   *
   * <p>
   * For other external relation providers, use createExternalTable.
   * <p>
   *
   * @param tableName     Name of the table
   * @param provider      Provider name such as 'COLUMN', 'ROW' etc.
   * @param options       Properties for table creation
   * @param allowExisting When set to true it will ignore if a table with the same
   *                      name is present, else it will throw table exist exception
   * @return DataFrame for the table
   */
  def createTable(
      tableName: String,
      provider: String,
      options: Map[String, String],
      allowExisting: Boolean): DataFrame = {
    createTableInternal(tableIdentifier(tableName), provider, userSpecifiedSchema = None,
      schemaDDL = None, if (allowExisting) SaveMode.Ignore else SaveMode.ErrorIfExists,
      options, isExternal = false)
  }

  /**
   * Create an external table from the given path based on a data source, a schema and
   * a set of options. For inbuilt relation providers like row or column tables, use createTable.
   *
   * @param tableName     Name of the table
   * @param provider      Provider name such as 'CSV', 'PARQUET' etc.
   * @param options       Properties for table creation
   * @param allowExisting When set to true it will ignore if a table with the same
   *                      name is present, else it will throw table exist exception
   * @return DataFrame for the table
   */
  def createExternalTable(
      tableName: String,
      provider: String,
      options: Map[String, String],
      allowExisting: Boolean): DataFrame = {
    createTableInternal(tableIdentifier(tableName), provider, userSpecifiedSchema = None,
      schemaDDL = None, if (allowExisting) SaveMode.Ignore else SaveMode.ErrorIfExists,
      options, isExternal = false)
  }

  /**
   * Creates a SnappyData managed table. Any relation providers
   * (e.g. row, column etc) supported by SnappyData can be created here.
   *
   * {{{
   *
   * val airlineDF = snappyContext.createTable(stagingAirline,
   *   "column", Map("buckets" -> "29"))
   *
   * }}}
   *
   * <p>
   * For other external relation providers, use createExternalTable.
   * <p>
   *
   * @param tableName     Name of the table
   * @param provider      Provider name such as 'COLUMN', 'ROW' etc.
   * @param options       Properties for table creation
   * @param allowExisting When set to true it will ignore if a table with the same
   *                      name is present, else it will throw table exist exception
   * @return DataFrame for the table
   */
  def createTable(
      tableName: String,
      provider: String,
      options: java.util.Map[String, String],
      allowExisting: Boolean): DataFrame = {
    createTable(tableName, provider, options.asScala.toMap, allowExisting)
  }

  /**
   * Create an external table from the given path based on a data source, a schema and
   * a set of options. For inbuilt relation providers like row or column tables, use createTable.
   *
   * @param tableName     Name of the table
   * @param provider      Provider name such as 'CSV', 'PARQUET' etc.
   * @param options       Properties for table creation
   * @param allowExisting When set to true it will ignore if a table with the same
   *                      name is present, else it will throw table exist exception
   * @return DataFrame for the table
   */
  def createExternalTable(
      tableName: String,
      provider: String,
      options: java.util.Map[String, String],
      allowExisting: Boolean): DataFrame = {
    createExternalTable(tableName, provider, options.asScala.toMap, allowExisting)
  }

  /**
   * Creates a SnappyData managed table. Any relation providers
   * (e.g. row, column etc) supported by SnappyData can be created here.
   *
   * {{{
   *
   * case class Data(col1: Int, col2: Int, col3: Int)
   * val props = Map.empty[String, String]
   * val data = Seq(Seq(1, 2, 3), Seq(7, 8, 9), Seq(9, 2, 3), Seq(4, 2, 3), Seq(5, 6, 7))
   * val rdd = sc.parallelize(data, data.length).map(s => new Data(s(0), s(1), s(2)))
   * val dataDF = snc.createDataFrame(rdd)
   * snappyContext.createTable(tableName, "column", dataDF.schema, props)
   *
   * }}}
   *
   * <p>
   * For other external relation providers, use createExternalTable.
   * <p>
   *
   * @param tableName     Name of the table
   * @param provider      Provider name such as 'COLUMN', 'ROW' etc.
   * @param schema        Table schema
   * @param options       Properties for table creation. See options list for different tables.
   *                      https://github
   *                      .com/SnappyDataInc/snappydata/blob/master/docs/rowAndColumnTables.md
   * @param allowExisting When set to true it will ignore if a table with the same
   *                      name is present, else it will throw table exist exception
   * @return DataFrame for the table
   */
  def createTable(
      tableName: String,
      provider: String,
      schema: StructType,
      options: Map[String, String],
      allowExisting: Boolean = false): DataFrame = {
    createTableInternal(tableIdentifier(tableName), provider,
      Some(JdbcExtendedUtils.normalizeSchema(schema)), schemaDDL = None,
      if (allowExisting) SaveMode.Ignore else SaveMode.ErrorIfExists, options, isExternal = false)
  }

  /**
   * Create an external table from the given path based on a data source, a schema and
   * a set of options. For inbuilt relation providers like row or column tables, use createTable.
   *
   * @param tableName     Name of the table
   * @param provider      Provider name such as 'CSV', 'PARQUET' etc.
   * @param schema        Table schema
   * @param options       Properties for table creation. See options list for different tables.
   *                      https://github
   *                      .com/SnappyDataInc/snappydata/blob/master/docs/rowAndColumnTables.md
   * @param allowExisting When set to true it will ignore if a table with the same
   *                      name is present, else it will throw table exist exception
   * @return DataFrame for the table
   */
  def createExternalTable(
      tableName: String,
      provider: String,
      schema: StructType,
      options: Map[String, String],
      allowExisting: Boolean = false): DataFrame = {
    createTableInternal(tableIdentifier(tableName), provider, Some(schema), schemaDDL = None,
      if (allowExisting) SaveMode.Ignore else SaveMode.ErrorIfExists, options, isExternal = true)
  }

  /**
   * Creates a SnappyData managed table. Any relation providers
   * (e.g. row, column etc) supported by SnappyData can be created here.
   *
   * {{{
   *
   *    case class Data(col1: Int, col2: Int, col3: Int)
   *    val props = Map.empty[String, String]
   *    val data = Seq(Seq(1, 2, 3), Seq(7, 8, 9), Seq(9, 2, 3), Seq(4, 2, 3), Seq(5, 6, 7))
   *    val rdd = sc.parallelize(data, data.length).map(s => new Data(s(0), s(1), s(2)))
   *    val dataDF = snc.createDataFrame(rdd)
   *    snappyContext.createTable(tableName, "column", dataDF.schema, props)
   *
   * }}}
   *
   * <p>
   * For other external relation providers, use createExternalTable.
   * <p>
   *
   * @param tableName     Name of the table
   * @param provider      Provider name such as 'COLUMN', 'ROW' etc.
   * @param schema        Table schema
   * @param options       Properties for table creation. See options list for different tables.
   *                      https://github
   *                      .com/SnappyDataInc/snappydata/blob/master/docs/rowAndColumnTables.md
   * @param allowExisting When set to true it will ignore if a table with the same
   *                      name is present, else it will throw table exist exception
   * @return DataFrame for the table
   */
  def createTable(
      tableName: String,
      provider: String,
      schema: StructType,
      options: java.util.Map[String, String],
      allowExisting: Boolean): DataFrame = {
    createTable(tableName, provider, schema, options.asScala.toMap, allowExisting)
  }

  /**
   * Create an external table from the given path based on a data source, a schema and
   * a set of options. For inbuilt relation providers like row or column tables, use createTable.
   *
   * @param tableName     Name of the table
   * @param provider      Provider name such as 'CSV', 'PARQUET' etc.
   * @param schema        Table schema
   * @param options       Properties for table creation. See options list for different tables.
   *                      https://github
   *                      .com/SnappyDataInc/snappydata/blob/master/docs/rowAndColumnTables.md
   * @param allowExisting When set to true it will ignore if a table with the same
   *                      name is present, else it will throw table exist exception
   * @return DataFrame for the table
   */
  def createExternalTable(
      tableName: String,
      provider: String,
      schema: StructType,
      options: java.util.Map[String, String],
      allowExisting: Boolean): DataFrame = {
    createExternalTable(tableName, provider, schema, options.asScala.toMap, allowExisting)
  }

  /**
   * Creates a SnappyData managed JDBC table which takes a free format ddl
   * string. The ddl string should adhere to syntax of underlying JDBC store.
   * SnappyData ships with inbuilt JDBC store, which can be accessed by
   * Row format data store. The option parameter can take connection details.
   *
   * {{{
   *    val props = Map(
   *      "url" -> s"jdbc:derby:$path",
   *      "driver" -> "org.apache.derby.jdbc.EmbeddedDriver",
   *      "poolImpl" -> "tomcat",
   *      "user" -> "app",
   *      "password" -> "app"
   *    )
   *
   * val schemaDDL = "(OrderId INT NOT NULL PRIMARY KEY,ItemId INT, ITEMREF INT)"
   * snappyContext.createTable("jdbcTable", "jdbc", schemaDDL, props)
   *
   * }}}
   *
   * Any DataFrame of the same schema can be inserted into the JDBC table using
   * DataFrameWriter API.
   *
   * e.g.
   *
   * {{{
   *
   * case class Data(col1: Int, col2: Int, col3: Int)
   *
   * val data = Seq(Seq(1, 2, 3), Seq(7, 8, 9), Seq(9, 2, 3), Seq(4, 2, 3), Seq(5, 6, 7))
   * val rdd = sc.parallelize(data, data.length).map(s => new Data(s(0), s(1), s(2)))
   * val dataDF = snc.createDataFrame(rdd)
   * dataDF.write.insertInto("jdbcTable")
   *
   * }}}
   *
   * @param tableName     Name of the table
   * @param provider      Provider name such as 'COLUMN', 'ROW' etc.
   * @param schemaDDL     Table schema as a string interpreted by provider
   * @param options       Properties for table creation. See options list for different tables.
   *                      https://github
   *                      .com/SnappyDataInc/snappydata/blob/master/docs/rowAndColumnTables.md
   * @param allowExisting When set to true it will ignore if a table with the same
   *                      name is present, else it will throw table exist exception
   * @return DataFrame for the table
   */
  def createTable(
      tableName: String,
      provider: String,
      schemaDDL: String,
      options: Map[String, String],
      allowExisting: Boolean): DataFrame = {
    var schemaStr = schemaDDL.trim
    if (schemaStr.charAt(0) != '(') {
      schemaStr = "(" + schemaStr + ")"
    }
    createTableInternal(tableIdentifier(tableName), provider, userSpecifiedSchema = None,
      Some(schemaStr), if (allowExisting) SaveMode.Ignore else SaveMode.ErrorIfExists,
      options, isExternal = false)
  }

  /**
   * Creates a SnappyData managed JDBC table which takes a free format ddl
   * string. The ddl string should adhere to syntax of underlying JDBC store.
   * SnappyData ships with inbuilt JDBC store, which can be accessed by
   * Row format data store. The option parameter can take connection details.
   *
   * {{{
   *    val props = Map(
   *      "url" -> s"jdbc:derby:$path",
   *      "driver" -> "org.apache.derby.jdbc.EmbeddedDriver",
   *      "poolImpl" -> "tomcat",
   *      "user" -> "app",
   *      "password" -> "app"
   *    )
   *
   * val schemaDDL = "(OrderId INT NOT NULL PRIMARY KEY,ItemId INT, ITEMREF INT)"
   * snappyContext.createTable("jdbcTable", "jdbc", schemaDDL, props)
   *
   * }}}
   *
   * Any DataFrame of the same schema can be inserted into the JDBC table using
   * DataFrameWriter API.
   *
   * e.g.
   *
   * {{{
   *
   * case class Data(col1: Int, col2: Int, col3: Int)
   *
   * val data = Seq(Seq(1, 2, 3), Seq(7, 8, 9), Seq(9, 2, 3), Seq(4, 2, 3), Seq(5, 6, 7))
   * val rdd = sc.parallelize(data, data.length).map(s => new Data(s(0), s(1), s(2)))
   * val dataDF = snc.createDataFrame(rdd)
   * dataDF.write.insertInto("jdbcTable")
   *
   * }}}
   *
   * @param tableName     Name of the table
   * @param provider      Provider name such as 'COLUMN', 'ROW' etc.
   * @param schemaDDL     Table schema as a string interpreted by provider
   * @param options       Properties for table creation. See options list for different tables.
   *                      https://github
   *                      .com/SnappyDataInc/snappydata/blob/master/docs/rowAndColumnTables.md
   * @param allowExisting When set to true it will ignore if a table with the same
   *                      name is present, else it will throw table exist exception
   * @return DataFrame for the table
   */
  def createTable(
      tableName: String,
      provider: String,
      schemaDDL: String,
      options: java.util.Map[String, String],
      allowExisting: Boolean): DataFrame = {
    createTable(tableName, provider, schemaDDL, options.asScala.toMap,
      allowExisting)
  }

  /**
   * Create a table with given name, provider, optional schema DDL string, optional schema.
   * and other options.
   */
  private[sql] def createTableInternal(
      tableIdent: TableIdentifier,
      provider: String,
      userSpecifiedSchema: Option[StructType],
      schemaDDL: Option[String],
      mode: SaveMode,
      options: Map[String, String],
      isExternal: Boolean,
      partitionColumns: Seq[String] = Nil,
      bucketSpec: Option[BucketSpec] = None,
      query: Option[LogicalPlan] = None): DataFrame = {
    val providerIsBuiltIn = SnappyContext.isBuiltInProvider(provider)
    if (providerIsBuiltIn) {
      if (isExternal) {
        throw new AnalysisException(s"CREATE EXTERNAL TABLE or createExternalTable API " +
            s"used for inbuilt provider '$provider'")
      }
      // for builtin tables, never use partitionSpec or bucketSpec since that has different
      // semantics and implies support for add/drop/recover partitions which is not possible
      if (partitionColumns.length > 0) {
        throw new AnalysisException(s"CREATE TABLE ... USING '$provider' does not support " +
            "PARTITIONED BY clause.")
      }
      if (bucketSpec.isDefined) {
        throw new AnalysisException(s"CREATE TABLE ... USING '$provider' does not support " +
            s"CLUSTERED BY clause. Use '${ExternalStoreUtils.PARTITION_BY}' as an option.")
      }
    }
    // check for permissions in the schema which should be done before the session catalog
    // createTable call since store table will be created by that time
    val resolvedName = sessionCatalog.resolveTableIdentifier(tableIdent)
    sessionCatalog.checkSchemaPermission(resolvedName.database.get, resolvedName.table,
      defaultUser = null, ignoreIfNotExists = true)

    val schema = userSpecifiedSchema match {
      case Some(s) =>
        if (query.isDefined) {
          throw new AnalysisException(
            "Schema may not be specified in a Create Table As Select (CTAS) statement")
        }
        s
      // CreateTable plan execution will resolve schema before adding to externalCatalog
      case None => new StructType()
    }
    var fullOptions = schemaDDL match {
      case None => options
      case Some(ddl) =>
        // check that the DataSource should implement ExternalSchemaRelationProvider
        if (!ExternalStoreUtils.isExternalSchemaRelationProvider(provider, this)) {
          throw new AnalysisException(s"Provider '$provider' should implement " +
              s"ExternalSchemaRelationProvider to use a custom schema string in CREATE TABLE")
        }
        JdbcExtendedUtils.addSplitProperty(ddl,
          SnappyExternalCatalog.SCHEMADDL_PROPERTY, options,
          sparkContext.conf.get(SCHEMA_STRING_LENGTH_THRESHOLD)).toMap
    }
    // add baseTable for colocated table
    val parameters = new CaseInsensitiveMutableHashMap[String](fullOptions)
    if (!parameters.contains(SnappyExternalCatalog.BASETABLE_PROPERTY)) {
      parameters.get(StoreUtils.COLOCATE_WITH) match {
        case None =>
        case Some(b) => fullOptions += SnappyExternalCatalog.BASETABLE_PROPERTY ->
            sessionCatalog.resolveExistingTable(b).unquotedString
      }
    }
    // if there is no path option for external DataSources, then mark as MANAGED except for JDBC
    val storage = DataSource.buildStorageFormatFromOptions(fullOptions)
    val tableType = if (!providerIsBuiltIn && storage.locationUri.isEmpty &&
        !Utils.toLowerCase(provider).contains("jdbc")) {
      CatalogTableType.MANAGED
    } else CatalogTableType.EXTERNAL
    val tableDesc = CatalogTable(
      identifier = resolvedName,
      tableType = tableType,
      storage = storage,
      schema = schema,
      provider = Some(provider),
      partitionColumnNames = partitionColumns,
      bucketSpec = bucketSpec)
    val plan = CreateTable(tableDesc, mode, query.map(MarkerForCreateTableAsSelect))
    sessionState.executePlan(plan).toRdd
    val df = table(resolvedName)
    val relation = df.queryExecution.analyzed.collectFirst {
      case l: LogicalRelation => l.relation
    }
    snappyContextFunctions.postRelationCreation(relation, this)
    df
  }

  private[sql] def addBaseTableOption(baseTable: Option[String],
      options: Map[String, String]): Map[String, String] = baseTable match {
    case Some(t) => options + (SnappyExternalCatalog.BASETABLE_PROPERTY ->
        sessionCatalog.resolveExistingTable(t).unquotedString)
    case _ => options
  }

  /**
   * Drop a table created by a call to createTable or createExternalTable.
   *
   * @param tableName table to be dropped
   * @param ifExists  attempt drop only if the table exists
   */
  def dropTable(tableName: String, ifExists: Boolean = false): Unit =
    dropTable(tableIdentifier(tableName), ifExists, isView = false)

  /**
   * Drop a view.
   *
   * @param viewName name of the view to be dropped
   * @param ifExists attempt drop only if the view exists
   */
  def dropView(viewName: String, ifExists: Boolean = false): Unit =
    dropTable(tableIdentifier(viewName), ifExists, isView = true)

  /**
   * Drop a table created by a call to createTable or createExternalTable.
   *
   * @param tableIdent table to be dropped
   * @param ifExists   attempt drop only if the table exists
   */
  private[sql] def dropTable(tableIdent: TableIdentifier, ifExists: Boolean,
      isView: Boolean): Unit = {
    val plan = DropTableOrViewCommand(tableIdent, ifExists, isView, purge = false)
    sessionState.executePlan(plan).toRdd
  }

  /**
   * Drop a SnappyData Policy created by a call to [[createPolicy]].
   *
   * @param policyName Policy to be dropped
   * @param ifExists   attempt drop only if the Policy exists
   */
  def dropPolicy(policyName: String, ifExists: Boolean = false): Unit =
    dropPolicy(tableIdentifier(policyName), ifExists)

  /**
   * Drop a SnappyData Policy created by a call to [[createPolicy]].
   *
   * @param policyIdent Policy to be dropped
   * @param ifExists    attempt drop only if the Policy exists
   */
  private[sql] def dropPolicy(policyIdent: TableIdentifier, ifExists: Boolean): Unit = {
    try {
      dropTable(policyIdent, ifExists, isView = false)
    } catch {
      case _: NoSuchTableException if !ifExists =>
        throw new PolicyNotFoundException(policyIdent.database.getOrElse(getCurrentSchema),
          policyIdent.table)
    }
  }

  def alterTable(tableName: String, isAddColumn: Boolean, column: StructField,
      extensions: String): Unit = {
    val tableIdent = tableIdentifier(tableName)
    alterTable(tableIdent, isAddColumn, column, extensions)
  }

  private[sql] def alterTable(tableIdent: TableIdentifier, isAddColumn: Boolean,
      column: StructField, extensions: String): Unit = {
    if (sessionCatalog.isTemporaryTable(tableIdent)) {
      throw new AnalysisException("ALTER TABLE not supported for temporary tables")
    }
    sessionCatalog.resolveRelation(tableIdent) match {
<<<<<<< HEAD
      case lr: LogicalRelation if lr.relation.isInstanceOf[AlterableRelation] =>
        val ar = lr.asInstanceOf[AlterableRelation]
        ar.alterTable(tableIdent, isAddColumn, column, defaultValue)
        val metadata = sessionCatalog.getTableMetadata(tableIdent)
        sessionCatalog.alterTable(metadata.copy(schema = lr.relation.schema))
      case _ =>
        throw new AnalysisException(s"ALTER TABLE not supported for ${tableIdent.unquotedString}")
=======
      case LogicalRelation(ar: AlterableRelation, _, _) =>
        ar.alterTable(tableIdent, isAddColumn, column, extensions)
        val metadata = sessionCatalog.getTableMetadata(tableIdent)
        sessionCatalog.alterTable(metadata.copy(schema = ar.schema))
      case _ => throw new AnalysisException(
        s"ALTER TABLE ${tableIdent.unquotedString} supported only for row tables")
>>>>>>> a7295f4c
    }
  }

  private[sql] def alterTableToggleRLS(table: TableIdentifier, enableRls: Boolean): Unit = {
    val tableIdent = sessionCatalog.resolveTableIdentifier(table)
    val plan = sessionCatalog.resolveRelation(tableIdent)
    if (sessionCatalog.isTemporaryTable(tableIdent)) {
      throw new AnalysisException("ALTER TABLE enable/disable Row Level Security " +
          "not supported for temporary tables")
    }

    SnappyContext.getClusterMode(sparkContext) match {
      case ThinClientConnectorMode(_, _) =>
        throw new AnalysisException("ALTER TABLE enable/disable Row Level Security " +
            "not supported for smart connector mode")
      case _ =>
    }

    plan match {
      case lr: LogicalRelation if lr.relation.isInstanceOf[RowLevelSecurityRelation] =>
        lr.relation.asInstanceOf[RowLevelSecurityRelation].enableOrDisableRowLevelSecurity(
            tableIdent, enableRls)
        externalCatalog.invalidateCaches(tableIdent.database.get -> tableIdent.table :: Nil)
      case _ =>
        throw new AnalysisException("ALTER TABLE enable/disable Row Level Security " +
            s"not supported for ${tableIdent.unquotedString}")
    }
  }

  private[sql] def alterTableMisc(tableIdent: TableIdentifier, sql: String): Unit = {
    if (sessionCatalog.isTemporaryTable(tableIdent)) {
      throw new AnalysisException("ALTER TABLE not supported for temporary tables")
    }
    sessionCatalog.resolveRelation(tableIdent) match {
      case LogicalRelation(r: JDBCMutableRelation, _, _) =>
        r.executeUpdate(sql, JdbcExtendedUtils.toUpperCase(getCurrentSchema))
      case _ => throw new AnalysisException(
        s"ALTER TABLE ${tableIdent.unquotedString} variant only supported for row tables")
    }
  }

  /**
   * Set current schema for the session.
   *
   * @param schema schema name which goes in the catalog
   */
  def setCurrentSchema(schema: String): Unit = setCurrentSchema(schema, createIfNotExists = false)

  /**
   * Set current schema for the session.
   *
   * @param schema            schema name which goes in the catalog
   * @param createIfNotExists create the schema if it does not exist
   */
  private[sql] def setCurrentSchema(schema: String, createIfNotExists: Boolean): Unit = {
    val schemaName = sessionCatalog.formatDatabaseName(schema)
    if (schemaName != getCurrentSchema) {
      if (createIfNotExists) {
        sessionCatalog.createSchema(schemaName, ignoreIfExists = true, createInStore = false)
      }
      sessionCatalog.setCurrentSchema(schemaName, force = true)
    }
  }

  def getCurrentSchema: String = sessionCatalog.getCurrentSchema

  /**
   * Create an index on a table.
   *
   * @param indexName    Index name which goes in the catalog
   * @param baseTable    Fully qualified name of table on which the index is created.
   * @param indexColumns Columns on which the index has to be created along with the
   *                     sorting direction.
   * @param sortOrders   Sorting direction for indexColumns. The direction of index will be
   *                     ascending if value is true and descending when value is false.
   *                     The values in this list must exactly match indexColumns list.
   *                     Direction can be specified as null in which case ascending is used.
   * @param options      Options for indexes. For e.g.
   *                     column table index - ("COLOCATE_WITH"->"CUSTOMER").
   *                     row table index - ("INDEX_TYPE"->"GLOBAL HASH") or ("INDEX_TYPE"->"UNIQUE")
   */
  def createIndex(indexName: String,
      baseTable: String,
      indexColumns: java.util.List[String],
      sortOrders: java.util.List[java.lang.Boolean],
      options: java.util.Map[String, String]): Unit = {

    val numIndexes = indexColumns.size()
    if (numIndexes != sortOrders.size()) {
      throw new IllegalArgumentException("Number of index columns should match the sorting orders")
    }
    val indexCols = for (i <- 0 until numIndexes) yield {
      val sortDirection = sortOrders.get(i) match {
        case null => None
        case java.lang.Boolean.TRUE => Some(Ascending)
        case java.lang.Boolean.FALSE => Some(Descending)
      }
      indexColumns.get(i) -> sortDirection
    }

    createIndex(indexName, baseTable, indexCols, options.asScala.toMap)
  }

  /**
   * Create an index on a table.
   *
   * @param indexName    Index name which goes in the catalog
   * @param baseTable    Fully qualified name of table on which the index is created.
   * @param indexColumns Columns on which the index has to be created with the
   *                     direction of sorting. Direction can be specified as None.
   * @param options      Options for indexes. For e.g.
   *                     column table index - ("COLOCATE_WITH"->"CUSTOMER").
   *                     row table index - ("INDEX_TYPE"->"GLOBAL HASH") or ("INDEX_TYPE"->"UNIQUE")
   */
  def createIndex(indexName: String,
      baseTable: String,
      indexColumns: Seq[(String, Option[SortDirection])],
      options: Map[String, String]): Unit = {
    createIndex(tableIdentifier(indexName), tableIdentifier(baseTable), indexColumns, options)
  }

  private[sql] def createPolicy(policyName: TableIdentifier, tableName: TableIdentifier,
      policyFor: String, applyTo: Seq[String], expandedPolicyApplyTo: Seq[String],
      currentUser: String, filterStr: String, filter: BypassRowLevelSecurity): Unit = {

    /*
    if (!SecurityUtils.allowPolicyOp(currentUser, tableName, this)) {
      throw new SQLException("Only Table Owner can create the policy", "01548", null)
    }
    */

    if (!policyFor.equalsIgnoreCase(SnappyParserConsts.SELECT.lower)) {
      throw new AnalysisException("Currently Policy only For Select is supported")
    }

    /*
    if (isTargetExternalRelation) {
      val targetAttributes = this.sessionState.catalog.lookupRelation(tableName).output
      def checkForValidFilter(filter: BypassRowLevelSecurity): Unit = {
        def checkExpression(expression: Expression): Unit = {
          expression match {
            case _: Attribute =>  // ok
            case _: Literal =>  // ok
            case _: TokenizedLiteral => // ok
            case br: BinaryComparison => {
              checkExpression(br.left)
              checkExpression(br.right)
            }
            case logicalOr(left, right) => {
              checkExpression(left)
              checkExpression(right)
            }
            case logicalAnd(left, right) => {
              checkExpression(left)
              checkExpression(right)
            }
            case logicalIn(value, list) => {
              checkExpression(value)
              list.foreach(checkExpression(_))
            }
            case _ => // for any other type of expression
              // it should not contain any attribute of target external relation
              expression.foreach(x => x match {
                case ne: NamedExpression => targetAttributes.find(_.exprId == ne.exprId).
                    foreach( _ => throw new AnalysisException("Filter for external " +
                        "relation cannot have functions " +
                        "or dependent subquery involving external table's attribute") )
              })

          }
        }
        checkExpression(filter.child.condition)

      }
      checkForValidFilter(filter)

    }
    */

    sessionCatalog.createPolicy(policyName, tableName, policyFor, applyTo, expandedPolicyApplyTo,
      currentUser, filterStr)
  }

  /**
   * Create an index on a table.
   */
  private[sql] def createIndex(indexIdent: TableIdentifier,
      tableIdent: TableIdentifier,
      indexColumns: Seq[(String, Option[SortDirection])],
      options: Map[String, String]): Unit = {

    if (indexIdent.database != tableIdent.database) {
      throw new AnalysisException(
        s"Index and table have different schemas " +
            s"specified ${indexIdent.database} and ${tableIdent.database}")
    }
    if (!sessionCatalog.tableExists(tableIdent)) {
      throw new AnalysisException(
        s"Could not find $tableIdent in catalog")
    }
    sessionCatalog.resolveRelation(tableIdent) match {
      case lr: LogicalRelation if lr.relation.isInstanceOf[IndexableRelation] =>
        lr.relation.asInstanceOf[IndexableRelation].createIndex(indexIdent,
          tableIdent,
          indexColumns,
          options)

      case _ => throw new AnalysisException(
        s"$tableIdent is not an indexable table")
    }
  }

  private[sql] def getIndexTable(indexIdent: TableIdentifier): TableIdentifier = {
    val schema = indexIdent.database match {
      case None => Some(getCurrentSchema)
      case s => s
    }
    TableIdentifier(Constant.COLUMN_TABLE_INDEX_PREFIX + indexIdent.table, schema)
  }

  private def constructDropSQL(indexName: String,
      ifExists: Boolean): String = {
    val ifExistsClause = if (ifExists) " IF EXISTS" else ""
    s"DROP INDEX$ifExistsClause ${JdbcExtendedUtils.quotedName(indexName)}"
  }

  /**
   * Drops an index on a table
   *
   * @param indexName Index name which goes in catalog
   * @param ifExists  Drop if exists, else exit gracefully
   */
  def dropIndex(indexName: String, ifExists: Boolean): Unit = {
    dropIndex(tableIdentifier(indexName), ifExists)
  }

  /**
   * Drops an index on a table
   */
  private[sql] def dropIndex(indexName: TableIdentifier, ifExists: Boolean): Unit = {
    val indexIdent = getIndexTable(indexName)
    // Since the index does not exist in catalog, it may be a row table index.
    if (!sessionCatalog.tableExists(indexIdent)) {
      dropRowStoreIndex(sessionCatalog.resolveTableIdentifier(indexName).unquotedString, ifExists)
    } else {
      sessionCatalog.resolveRelation(indexIdent) match {
        case lr: LogicalRelation if lr.relation.isInstanceOf[IndexColumnFormatRelation] =>
          // Remove the index from the bse table props
          val baseTableIdent = tableIdentifier(
            lr.relation.asInstanceOf[IndexColumnFormatRelation].baseTable.get)
          sessionCatalog.resolveRelation(baseTableIdent) match {
            case lr: LogicalRelation if lr.relation.isInstanceOf[ColumnFormatRelation] =>
              val cr = lr.relation.asInstanceOf[ColumnFormatRelation]
              cr.dropIndex(indexIdent, baseTableIdent, ifExists)
            case _ => throw new AnalysisException(
              s"No index ${indexName.unquotedString} on ${baseTableIdent.unquotedString}")
          }

        case _ => if (!ifExists) {
          throw new AnalysisException(s"No index found for ${indexName.unquotedString}")
        }
      }
    }
  }

  private def dropRowStoreIndex(indexName: String, ifExists: Boolean): Unit = {
    val connProperties = ExternalStoreUtils.validateAndGetAllProps(
      Some(this), ExternalStoreUtils.emptyCIMutableMap)
    val jdbcOptions = new JDBCOptions(connProperties.url, "",
      connProperties.connProps.asScala.toMap)
    val conn = JdbcUtils.createConnectionFactory(jdbcOptions)()
    try {
      val sql = constructDropSQL(indexName, ifExists)
      JdbcExtendedUtils.executeUpdate(sql, conn)
    } catch {
      case sqle: SQLException =>
        if (sqle.getMessage.contains("No suitable driver found")) {
          throw new AnalysisException(s"${sqle.getMessage}\n" +
              "Ensure that the 'driver' option is set appropriately and " +
              "the driver jars available (--jars option in spark-submit).")
        } else {
          throw sqle
        }
    } finally {
      conn.commit()
      conn.close()
    }
  }

  /**
   * Insert one or more [[org.apache.spark.sql.Row]] into an existing table
   * {{{
   *        snSession.insert(tableName, dataDF.collect(): _*)
   * }}}
   * If insert is on a column table then a row insert can trigger an overflow
   * to column store form row buffer. If the overflow fails due to some condition like
   * low memory , then the overflow fails and exception is thrown,
   * but row buffer values are kept as it is. Any user level counter of number of rows inserted
   * might be invalid in such a case.
   *
   * @param tableName table name for the insert operation
   * @param rows      list of rows to be inserted into the table
   * @return number of rows inserted
   */
  @DeveloperApi
  def insert(tableName: String, rows: Row*): Int = {
    sessionCatalog.resolveRelation(tableIdentifier(tableName)) match {
      case lr: LogicalRelation if lr.relation.isInstanceOf[RowInsertableRelation] =>
        lr.relation.asInstanceOf[RowInsertableRelation].insert(rows)
      case _ => throw new AnalysisException(
        s"$tableName is not a row insertable table")
    }
  }

  /**
   * Insert one or more [[org.apache.spark.sql.Row]] into an existing table
   * {{{
   *        java.util.ArrayList[java.util.ArrayList[_] rows = ...    *
   *         snSession.insert(tableName, rows)
   * }}}
   *
   * @param tableName table name for the insert operation
   * @param rows      list of rows to be inserted into the table
   * @return number of rows successfully put
   * @return number of rows inserted
   */
  @Experimental
  def insert(tableName: String, rows: java.util.ArrayList[java.util.ArrayList[_]]): Int = {
    val convertedRowSeq: Seq[Row] = rows.asScala.map(row => convertListToRow(row))
    sessionCatalog.resolveRelation(tableIdentifier(tableName)) match {
      case lr: LogicalRelation if lr.relation.isInstanceOf[RowInsertableRelation] =>
        lr.relation.asInstanceOf[RowInsertableRelation].insert(convertedRowSeq)
      case _ => throw new AnalysisException(
        s"$tableName is not a row insertable table")
    }
  }

  /**
   * Upsert one or more [[org.apache.spark.sql.Row]] into an existing table
   * {{{
   *        snSession.put(tableName, dataDF.collect(): _*)
   * }}}
   *
   * @param tableName table name for the put operation
   * @param rows      list of rows to be put on the table
   * @return number of rows successfully put
   */
  @DeveloperApi
  def put(tableName: String, rows: Row*): Int = {
    sessionCatalog.resolveRelation(tableIdentifier(tableName)) match {
      case lr: LogicalRelation if lr.relation.isInstanceOf[RowPutRelation] =>
        lr.relation.asInstanceOf[RowPutRelation].put(rows)
        case _ => throw new AnalysisException(
        s"$tableName is not a row upsertable table")
    }
  }

  /**
   * Update all rows in table that match passed filter expression
   * {{{
   *   snappyContext.update("jdbcTable", "ITEMREF = 3" , Row(99) , "ITEMREF" )
   * }}}
   *
   * @param tableName        table name which needs to be updated
   * @param filterExpr       SQL WHERE criteria to select rows that will be updated
   * @param newColumnValues  A single Row containing all updated column
   *                         values. They MUST match the updateColumn list
   *                         passed
   * @param updateColumns    List of all column names being updated
   * @return
   */
  @DeveloperApi
  def update(tableName: String, filterExpr: String, newColumnValues: Row,
      updateColumns: String*): Int = {
    sessionCatalog.resolveRelation(tableIdentifier(tableName)) match {
      case lr: LogicalRelation if lr.relation.isInstanceOf[UpdatableRelation] =>
        lr.relation.asInstanceOf[UpdatableRelation].update(filterExpr,
          newColumnValues, updateColumns)
      case _ => throw new AnalysisException(
        s"$tableName is not an updatable table")
    }
  }

  /**
   * Update all rows in table that match passed filter expression
   * {{{
   *   snappyContext.update("jdbcTable", "ITEMREF = 3" , Row(99) , "ITEMREF" )
   * }}}
   *
   * @param tableName       table name which needs to be updated
   * @param filterExpr      SQL WHERE criteria to select rows that will be updated
   * @param newColumnValues A list containing all the updated column
   *                        values. They MUST match the updateColumn list
   *                        passed
   * @param updateColumns   List of all column names being updated
   * @return
   */
  @Experimental
  def update(tableName: String, filterExpr: String, newColumnValues: java.util.ArrayList[_],
      updateColumns: java.util.ArrayList[String]): Int = {
    sessionCatalog.resolveRelation(tableIdentifier(tableName)) match {
      case lr: LogicalRelation if lr.relation.isInstanceOf[UpdatableRelation] =>
        lr.relation.asInstanceOf[UpdatableRelation].update(filterExpr,
          convertListToRow(newColumnValues), updateColumns.asScala)
      case _ => throw new AnalysisException(
        s"$tableName is not an updatable table")
    }
  }

  /**
   * Upsert one or more [[org.apache.spark.sql.Row]] into an existing table
   * {{{
   *        java.util.ArrayList[java.util.ArrayList[_] rows = ...    *
   *         snSession.put(tableName, rows)
   * }}}
   *
   * @param tableName table name for the put operation
   * @param rows      list of rows to be put on the table
   * @return number of rows successfully put
   */
  @Experimental
  def put(tableName: String, rows: java.util.ArrayList[java.util.ArrayList[_]]): Int = {
    sessionCatalog.resolveRelation(tableIdentifier(tableName)) match {
      case lr: LogicalRelation if lr.relation.isInstanceOf[RowPutRelation] =>
        lr.relation.asInstanceOf[RowPutRelation].put(
          rows.asScala.map(row => convertListToRow(row)))
      case _ => throw new AnalysisException(
        s"$tableName is not a row upsertable table")
    }
  }


  /**
   * Delete all rows in table that match passed filter expression
   *
   * @param tableName  table name
   * @param filterExpr SQL WHERE criteria to select rows that will be updated
   * @return number of rows deleted
   */
  @DeveloperApi
  def delete(tableName: String, filterExpr: String): Int = {
    sessionCatalog.resolveRelation(tableIdentifier(tableName)) match {
      case lr: LogicalRelation if lr.relation.isInstanceOf[DeletableRelation] =>
        lr.relation.asInstanceOf[DeletableRelation].delete(filterExpr)
      case _ => throw new AnalysisException(
        s"$tableName is not a deletable table")
    }
  }

  private def convertListToRow(row: java.util.ArrayList[_]): Row = {
    val rowAsArray: Array[Any] = row.asScala.toArray
    new GenericRow(rowAsArray)
  }

  private[sql] def defaultConnectionProps: ConnectionProperties =
    ExternalStoreUtils.validateAndGetAllProps(Some(this), ExternalStoreUtils.emptyCIMutableMap)

  private[sql] def defaultPooledConnection(name: String): java.sql.Connection =
    ConnectionUtil.getPooledConnection(name, new ConnectionConf(defaultConnectionProps))

  private[sql] def getPooledConnectionToServer(name: String): java.sql.Connection = {
    ConnectionUtil.getPooledConnection(name, new ConnectionConf(defaultConnectionProps))
  }

  /**
   * Fetch the topK entries in the Approx TopK synopsis for the specified
   * time interval. See _createTopK_ for how to create this data structure
   * and associate this to a base table (i.e. the full data set). The time
   * interval specified here should not be less than the minimum time interval
   * used when creating the TopK synopsis.
   *
   * @todo provide an example and explain the returned DataFrame. Key is the
   *       attribute stored but the value is a struct containing
   *       count_estimate, and lower, upper bounds? How many elements are
   *       returned if K is not specified?
   * @param topKName  - The topK structure that is to be queried.
   * @param startTime start time as string of the format "yyyy-mm-dd hh:mm:ss".
   *                  If passed as null, oldest interval is considered as the start interval.
   * @param endTime   end time as string of the format "yyyy-mm-dd hh:mm:ss".
   *                  If passed as null, newest interval is considered as the last interval.
   * @param k         Optional. Number of elements to be queried.
   *                  This is to be passed only for stream summary
   * @return returns the top K elements with their respective frequencies between two time
   */
  def queryApproxTSTopK(topKName: String,
      startTime: String = null, endTime: String = null,
      k: Int = -1): DataFrame =
    snappyContextFunctions.queryTopK(this, topKName, startTime, endTime, k)

  def queryApproxTSTopK(topK: String,
      startTime: Long, endTime: Long, k: Int): DataFrame =
    snappyContextFunctions.queryTopK(this, topK, startTime, endTime, k)

  def setPreparedQuery(preparePhase: Boolean, paramSet: Option[ParameterValueSet]): Unit =
    snappyParser.setPreparedQuery(preparePhase, paramSet)

  def setPreparedParamsTypeInfo(info: Array[Int]): Unit =
    snappyParser.setPrepareParamsTypesInfo(info)

  private[sql] def getParameterValue(
      questionMarkCounter: Int, pvs: Any, preparedParamsTypesInfo: Option[Array[Int]]) = {
    val parameterValueSet = pvs.asInstanceOf[ParameterValueSet]
    if (questionMarkCounter > parameterValueSet.getParameterCount) {
      assert(assertion = false, s"For Prepared Statement, Got more number of" +
          s" placeholders = $questionMarkCounter" +
          s" than given number of parameter" +
          s" constants = ${parameterValueSet.getParameterCount}")
    }
    val dvd = parameterValueSet.getParameter(questionMarkCounter - 1)
    var scalaTypeVal = SnappySession.getValue(dvd)
    val storeType = dvd.getTypeFormatId
    val (storePrecision, storeScale) = dvd match {
      case _: stypes.SQLDecimal =>
        // try to normalize parameter value into target column's scale/precision
        val index = (questionMarkCounter - 1) * 4 + 1
        // actual scale of the target column
        val scale = preparedParamsTypesInfo.map(a => a(index + 2)).getOrElse(-1)

        val decimalValue = new com.pivotal.gemfirexd.internal.iapi.types.SQLDecimal()
        val typeId = TypeId.getBuiltInTypeId(java.sql.Types.DECIMAL)
        val dtd = new com.pivotal.gemfirexd.internal.iapi.types.DataTypeDescriptor(
          typeId, DecimalType.MAX_PRECISION, scale, true, typeId.getMaximumMaximumWidth)
        decimalValue.normalize(dtd, dvd)
        scalaTypeVal = decimalValue.getBigDecimal
        (decimalValue.getDecimalValuePrecision, scale)

      case _ => (-1, -1)
    }
    (scalaTypeVal, SnappySession.getDataType(storeType, storePrecision, storeScale))
  }
}

private class FinalizeSession(session: SnappySession)
    extends FinalizeObject(session, true) {

  private var sessionId = session.id

  override def getHolder: FinalizeHolder = FinalizeObject.getServerHolder

  override protected def doFinalize(): Boolean = {
    if (sessionId != SnappySession.INVALID_ID) {
      SnappySession.clearSessionCache(sessionId)
      sessionId = SnappySession.INVALID_ID
    }
    true
  }

  override protected def clearThis(): Unit = {
    sessionId = SnappySession.INVALID_ID
  }

}

object SnappySession extends Logging {

  private[spark] val INVALID_ID = -1
  private[this] val ID = new AtomicInteger(0)
  private[sql] val ExecutionKey = "EXECUTION"
  private[sql] val PUTINTO_LOCK = "putinto_lock"
  private[sql] val CACHED_PUTINTO_LOGICAL_PLAN = "cached_putinto_logical_plan"
  private[sql] val BULKWRITE_LOCK = "bulkwrite_lock"
  private[sql] val WRITE_LOCK_PREFIX = "BULKWRITE_"

  private val unresolvedStarRegex =
    """(cannot resolve ')(\w+).(\w+).*(' given input columns.*)""".r
  private val unresolvedColRegex =
    """(cannot resolve '`)(\w+).(\w+).(\w+)(.*given input columns.*)""".r

  private[sql] def findShuffleDependencies(rdd: RDD[_]): List[Int] = {
    rdd.dependencies.toList.flatMap {
      case s: ShuffleDependency[_, _, _] => if (s.rdd ne rdd) {
        s.shuffleId :: findShuffleDependencies(s.rdd)
      } else s.shuffleId :: Nil

      case d => if (d.rdd ne rdd) findShuffleDependencies(d.rdd) else Nil
    }
  }

  def getExecutedPlan(plan: SparkPlan): (SparkPlan, CodegenSparkFallback) = plan match {
    case cg@CodegenSparkFallback(WholeStageCodegenExec(p), _) => (p, cg)
    case cg@CodegenSparkFallback(p, _) => (p, cg)
    case WholeStageCodegenExec(p) => (p, null)
    case _ => (plan, null)
  }

  private[sql] def setExecutionProperties(localProperties: Properties,
      executionIdStr: String, queryLongForm: String): Unit = {
    localProperties.setProperty(SQLExecution.EXECUTION_ID_KEY, executionIdStr)
    // trim query string to 10K to keep its UTF8 form always < 32K which is the limit
    // for DataOutput.writeUTF used during task serialization
    localProperties.setProperty(SparkContext.SPARK_JOB_DESCRIPTION,
      CachedDataFrame.queryStringShortForm(queryLongForm, 10240))
    localProperties.setProperty(SparkContext.SPARK_JOB_GROUP_ID, executionIdStr)
  }

  private[sql] def clearExecutionProperties(localProperties: Properties): Unit = {
    localProperties.remove(SparkContext.SPARK_JOB_GROUP_ID)
    localProperties.remove(SparkContext.SPARK_JOB_DESCRIPTION)
    localProperties.remove(SQLExecution.EXECUTION_ID_KEY)
  }

  /**
   * Snappy's execution happens in two phases. First phase the plan is executed
   * to create a rdd which is then used to create a CachedDataFrame.
   * In second phase, the CachedDataFrame is then used for further actions.
   * For accumulating the metrics for first phase,
   * SparkListenerSQLPlanExecutionStart is fired. This keeps the current
   * executionID in _executionIdToData but does not add it to the active
   * executions. This ensures that query is not shown in the UI but the
   * new jobs that are run while the plan is being executed are tracked
   * against this executionID. In the second phase, when the query is
   * actually executed, SparkListenerSQLPlanExecutionStart adds the execution
   * data to the active executions. SparkListenerSQLPlanExecutionEnd is
   * then sent with the accumulated time of both the phases.
   */
  private def planExecution(qe: QueryExecution, session: SnappySession, sqlShortText: String,
      sqlText: String, executedPlan: SparkPlan, paramLiterals: Array[ParamLiteral], paramsId: Int)
      (f: => RDD[InternalRow]): (RDD[InternalRow], String, SparkPlanInfo,
      String, SparkPlanInfo, Long, Long, Long) = {
    // Right now the CachedDataFrame is not getting used across SnappySessions
    val executionId = Utils.nextExecutionIdMethod.invoke(SQLExecution).asInstanceOf[Long]
    val executionIdStr = java.lang.Long.toString(executionId)
    val context = session.sparkContext
    val localProperties = context.getLocalProperties
    setExecutionProperties(localProperties, executionIdStr, sqlText)
    var success = false
    val start = System.currentTimeMillis()
    try {
      // get below two with original "ParamLiteral(" tokens that will be replaced
      // by actual values before every execution
      val queryExecutionStr = qe.toString
      val queryPlanInfo = PartitionedPhysicalScan.getSparkPlanInfo(executedPlan)
      // post with proper values in event which will show up in GUI
      val postQueryExecutionStr = replaceParamLiterals(queryExecutionStr, paramLiterals, paramsId)
      val postQueryPlanInfo = PartitionedPhysicalScan.updatePlanInfo(queryPlanInfo,
        paramLiterals, paramsId)
      context.listenerBus.post(SparkListenerSQLPlanExecutionStart(
        executionId, CachedDataFrame.queryStringShortForm(sqlText),
        sqlText, postQueryExecutionStr, postQueryPlanInfo, start))
      val rdd = f
      success = true
      (rdd, queryExecutionStr, queryPlanInfo, postQueryExecutionStr, postQueryPlanInfo,
          executionId, start, System.currentTimeMillis())
    } finally {
      clearExecutionProperties(localProperties)
      if (success) {
        // post the end of "plan" phase which will remove this execution from active list
        context.listenerBus.post(SparkListenerSQLPlanExecutionEnd(executionId))
      } else {
        // post the end of SQL since body of `f` failed
        context.listenerBus.post(SparkListenerSQLExecutionEnd(
          executionId, System.currentTimeMillis()))
      }
    }
  }

  private def handleCTAS(tableType: CatalogObjectType.Type): (Boolean, Boolean) = {
    if (CatalogObjectType.isTableBackedByRegion(tableType)) {
      if (tableType == CatalogObjectType.Sample) false -> true else true -> false
    }
    // most CTAS writers (FileFormatWriter, KafkaWriter) post their own plans for insert
    // but it does not include SQL string or the top-level plan for ExecuteCommand
    // so post the GUI plans but evaluate the toRdd outside else it will be nested
    // withNewExecutionId() that will fail
    else true -> true
  }

  private def evaluatePlan(qe: QueryExecution, session: SnappySession, sqlShortText: String,
      sqlText: String, paramLiterals: Array[ParamLiteral], paramsId: Int): CachedDataFrame = {
    val (executedPlan, withFallback) = getExecutedPlan(qe.executedPlan)
    var planCaching = session.planCaching

    val (cachedRDD, execution, origExecutionString, origPlanInfo, executionString, planInfo, rddId,
    noSideEffects, executionId, planStartTime: Long, planEndTime: Long) = executedPlan match {
      case _: ExecutedCommandExec | _: ExecutePlan | UnionCommands(_) =>
        // TODO add caching for point updates/deletes; a bit of complication
        // because getPlan will have to do execution with all waits/cleanups
        // normally done in CachedDataFrame.collectWithHandler/withCallback
        /*
        val cachedRDD = plan match {
          case p: ExecutePlan => p.child.execute()
          case _ => null
        }
        */
        // post with proper values in event which will show up in GUI
        val origExecutionStr = qe.toString
        val origPlanInfo = PartitionedPhysicalScan.getSparkPlanInfo(executedPlan)
        val executionStr = replaceParamLiterals(origExecutionStr, paramLiterals, paramsId)
        val planInfo = PartitionedPhysicalScan.updatePlanInfo(origPlanInfo,
          paramLiterals, paramsId)
        // don't post separate plan for CTAS since it already has posted one for the insert
        val (eagerToRDD, postGUIPlans) = executedPlan.collectFirst {
          case ExecutedCommandExec(c: CreateTableUsingCommand) if c.query.isDefined =>
            handleCTAS(SnappyContext.getProviderType(c.provider))
          case ExecutedCommandExec(c: CreateDataSourceTableAsSelectCommand) =>
            handleCTAS(CatalogObjectType.getTableType(c.table))
          case ExecutedCommandExec(c: SnappyCacheTableCommand) if !c.isLazy => true -> false
          // other commands may have their own withNewExecutionId but still post GUI
          // plans to see the command with proper SQL string in the GUI
          case _: ExecutedCommandExec => true -> true
        } match {
          case None => false -> true
          case Some(p) => p
        }
        var rdd = if (eagerToRDD) qe.toRdd else null

        // post final execution immediately (collect for these plans will post nothing)
        CachedDataFrame.withNewExecutionId(session, sqlShortText, sqlText, executionStr, planInfo,
          postGUIPlans = postGUIPlans) {
          // create new LogicalRDD plan so that plan does not get re-executed
          // (e.g. just toRdd is not enough since further operators like show will pass
          //   around the LogicalPlan and not the executedPlan; it works for plans using
          //   ExecutedCommandExec though because Spark layer has special check for it in
          //   Dataset hasSideEffects)
          if (rdd eq null) rdd = qe.toRdd
          val newPlan = LogicalRDD(qe.analyzed.output, rdd)(session)
          val execution = session.sessionState.executePlan(newPlan)
          (null, execution, origExecutionStr, origPlanInfo, executionStr, planInfo,
              rdd.id, false, -1L, 0L, -1L)
        }._1

      case plan: CollectAggregateExec =>
        val (childRDD, origExecutionStr, origPlanInfo, executionStr, planInfo, executionId,
        planStartTime, planEndTime) = planExecution(qe, session, sqlShortText, sqlText, plan,
          paramLiterals, paramsId)(
          if (withFallback ne null) withFallback.execute(plan.child) else plan.childRDD)
        (childRDD, qe, origExecutionStr, origPlanInfo, executionStr, planInfo,
            childRDD.id, true, executionId, planStartTime, planEndTime)

      case plan =>
        val (rdd, origExecutionStr, origPlanInfo, executionStr, planInfo, executionId,
        planStartTime, planEndTime) = planExecution(qe, session, sqlShortText, sqlText, plan,
          paramLiterals, paramsId) {
          plan match {
            case p: CollectLimitExec =>
              if (withFallback ne null) withFallback.execute(p.child) else p.child.execute()
            case _ => qe.executedPlan.execute()
          }
        }
        (rdd, qe, origExecutionStr, origPlanInfo, executionStr, planInfo,
            rdd.id, true, executionId, planStartTime, planEndTime)
    }

    logDebug(s"qe.executedPlan = ${qe.executedPlan}")

    // If this has in-memory caching then don't cache since plan can change
    // dynamically after caching due to unpersist etc. Disable for broadcasts
    // too since the RDDs cache broadcast result which can change in subsequent
    // execution with different ParamLiteral values. Also do not cache
    // if snappy tables are not there since the plans may be dependent on constant
    // literals in push down filters etc
    planCaching &&= (cachedRDD ne null) && executedPlan.find {
      case _: BroadcastHashJoinExec | _: BroadcastNestedLoopJoinExec |
           _: BroadcastExchangeExec | _: InMemoryTableScanExec |
           _: RangeExec | _: LocalTableScanExec | _: RDDScanExec => true
      case p if HiveClientUtil.isHiveExecPlan(p) => true
      case dsc: DataSourceScanExec => !dsc.relation.isInstanceOf[PartitionedDataSourceScan]
      case _ => false
    }.isEmpty

    // collect the query hints
    val queryHints = session.synchronized {
      val numHints = session.queryHints.size()
      val hints = if (numHints == 0) java.util.Collections.emptyMap[String, String]()
      else {
        val m = new UnifiedMap[String, String](numHints)
        m.putAll(session.queryHints)
        m
      }
      hints
    }

    val (rdd, shuffleDependencies, shuffleCleanups) = if (planCaching) {
      val shuffleDeps = findShuffleDependencies(cachedRDD).toArray
      val cleanups = new Array[Future[Unit]](shuffleDeps.length)
      (cachedRDD, shuffleDeps, cleanups)
    } else (null, Array.emptyIntArray, Array.empty[Future[Unit]])
    new CachedDataFrame(session, execution, origExecutionString, origPlanInfo,
      executionString, planInfo, rdd, shuffleDependencies, RowEncoder(qe.analyzed.schema),
      shuffleCleanups, rddId, noSideEffects, queryHints,
      executionId, planStartTime, planEndTime, session.hasLinkPartitionsToBuckets)
  }

  private[this] lazy val planCache = {
    val env = SparkEnv.get
    val cacheSize = if (env ne null) {
      Property.PlanCacheSize.get(env.conf)
    } else Property.PlanCacheSize.defaultValue.get
    CacheBuilder.newBuilder().maximumSize(cacheSize).build[CachedKey, CachedDataFrame]()
  }

  def getPlanCache: Cache[CachedKey, CachedDataFrame] = planCache

  def sqlPlan(session: SnappySession, sqlText: String): CachedDataFrame = {
    val parser = session.sessionState.snappySqlParser
    val sqlShortText = CachedDataFrame.queryStringShortForm(sqlText)
    val plan = parser.parsePlan(sqlText, clearExecutionData = true)
    val planCaching = session.planCaching
    val paramLiterals = parser.sqlParser.getAllLiterals
    val paramsId = parser.sqlParser.getCurrentParamsId
    val key = CachedKey(session, session.getCurrentSchema,
      plan, sqlText, paramLiterals, planCaching)
    var cachedDF: CachedDataFrame = if (planCaching) planCache.getIfPresent(key) else null
    if (cachedDF eq null) {
      // evaluate the plan and cache it if required
      key.currentLiterals = paramLiterals
      key.currentParamsId = paramsId
      session.currentKey = key
      try {
        val execution = session.executePlan(plan)
        cachedDF = evaluatePlan(execution, session, sqlShortText, sqlText, paramLiterals, paramsId)
        // put in cache if the DF has to be cached
        if (planCaching && cachedDF.isCached) {
          if (isTraceEnabled) {
            logTrace(s"Caching the plan for: $sqlText :: ${cachedDF.queryExecutionString}")
          } else if (isDebugEnabled) {
            logDebug(s"Caching the plan for: $sqlText")
          }
          key.currentLiterals = null
          key.currentParamsId = -1
          planCache.put(key, cachedDF)
        }
      } finally {
        session.currentKey = null
      }
    } else {
      logDebug(s"Using cached plan for: $sqlText (existing: ${cachedDF.queryString})")
      cachedDF = cachedDF.duplicate()
    }
    handleCachedDataFrame(cachedDF, plan, session, sqlShortText, sqlText, paramLiterals, paramsId)
  }

  private def handleCachedDataFrame(cachedDF: CachedDataFrame, plan: LogicalPlan,
      session: SnappySession, sqlShortText: String, sqlText: String,
      paramLiterals: Array[ParamLiteral], paramsId: Int): CachedDataFrame = {
    cachedDF.queryShortString = sqlShortText
    cachedDF.queryString = sqlText
    if (cachedDF.isCached && (cachedDF.paramLiterals eq null)) {
      cachedDF.paramLiterals = paramLiterals
      cachedDF.paramsId = paramsId
    }
    // store the current tokenized constant values which will be replaced
    // before execution in CachedDataFrame
    cachedDF.currentLiterals = paramLiterals
    cachedDF
  }

  /**
   * Replace any ParamLiterals in a string with current values.
   */
  private[sql] def replaceParamLiterals(text: String,
      currentParamConstants: Array[ParamLiteral], paramsId: Int): String = {

    if ((currentParamConstants eq null) || currentParamConstants.length == 0) return text
    val paramStart = TokenLiteral.PARAMLITERAL_START
    var nextIndex = text.indexOf(paramStart)
    if (nextIndex != -1) {
      var lastIndex = 0
      val sb = new java.lang.StringBuilder(text.length)
      while (nextIndex != -1) {
        sb.append(text, lastIndex, nextIndex)
        nextIndex += paramStart.length
        val posEnd = text.indexOf(',', nextIndex)
        val pos = Integer.parseInt(text.substring(nextIndex, posEnd))
        // get the ID which created this ParamLiteral (e.g. a query on temporary table
        // for a previously cached table will have its own literals and cannot replace former)
        val idEnd = text.indexOf('#', posEnd + 1)
        val id = Integer.parseInt(text.substring(posEnd + 1, idEnd))
        val lenEnd = text.indexOf(',', idEnd + 1)
        val len = Integer.parseInt(text.substring(idEnd + 1, lenEnd))
        lastIndex = lenEnd + 1 + len
        // append the new value if matching ID else replace with embedded value
        if (paramsId == id) {
          sb.append(currentParamConstants(pos).valueString)
          // skip to end of value and continue searching
        } else {
          sb.append(text.substring(lenEnd + 1, lastIndex))
        }
        nextIndex = text.indexOf(paramStart, lastIndex)
      }
      // append any remaining
      if (lastIndex < text.length) {
        sb.append(text, lastIndex, text.length)
      }
      sb.toString
    } else text
  }

  private def newId(): Int = {
    val id = ID.incrementAndGet()
    if (id != INVALID_ID) id
    else ID.incrementAndGet()
  }

  private[spark] def clearSessionCache(sessionId: Long): SnappySession = {
    var foundSession: SnappySession = null
    val iter = planCache.asMap().keySet().iterator()
    while (iter.hasNext) {
      val session = iter.next().session
      if (session.id == sessionId) {
        foundSession = session
        iter.remove()
      }
    }
    foundSession
  }

  def clearAllCache(onlyQueryPlanCache: Boolean = false): Unit = {
    val sc = SnappyContext.globalSparkContext
    if (!SnappyTableStatsProviderService.TEST_SUSPEND_CACHE_INVALIDATION &&
        (sc ne null) && !sc.isStopped) {
      planCache.invalidateAll()
      if (!onlyQueryPlanCache) {
        RefreshMetadata.executeOnAll(sc, RefreshMetadata.CLEAR_CODEGEN_CACHE, args = null)
      }
    }
  }

  // One-to-One Mapping with SparkSQLPrepareImpl.getSQLType
  def getDataType(storeType: Int, precision: Int, scale: Int): DataType = storeType match {
    case StoredFormatIds.SQL_INTEGER_ID => IntegerType
    case StoredFormatIds.SQL_CLOB_ID => StringType
    case StoredFormatIds.SQL_LONGINT_ID => LongType
    case StoredFormatIds.SQL_TIMESTAMP_ID => TimestampType
    case StoredFormatIds.SQL_DATE_ID => DateType
    case StoredFormatIds.SQL_DOUBLE_ID => DoubleType
    case StoredFormatIds.SQL_DECIMAL_ID => DecimalType(precision, scale)
    case StoredFormatIds.SQL_REAL_ID => FloatType
    case StoredFormatIds.SQL_BOOLEAN_ID => BooleanType
    case StoredFormatIds.SQL_SMALLINT_ID => ShortType
    case StoredFormatIds.SQL_TINYINT_ID => ByteType
    case StoredFormatIds.SQL_BLOB_ID => BinaryType
    case _ => StringType
  }

  def getValue(dvd: stypes.DataValueDescriptor): Any = dvd match {
    case i: stypes.SQLInteger => i.getInt
    case si: stypes.SQLSmallint => si.getShort
    case ti: stypes.SQLTinyint => ti.getByte
    case d: stypes.SQLDouble => d.getDouble
    case li: stypes.SQLLongint => li.getLong
    case bid: stypes.BigIntegerDecimal => bid.getDouble
    case de: stypes.SQLDecimal => de.getBigDecimal
    case r: stypes.SQLReal => r.getFloat
    case b: stypes.SQLBoolean => b.getBoolean
    case cl: stypes.SQLClob =>
      val charArray = cl.getCharArray()
      if (charArray != null) {
        val str = String.valueOf(charArray)
        UTF8String.fromString(str)
      } else null
    case lvc: stypes.SQLLongvarchar => UTF8String.fromString(lvc.getString)
    case vc: stypes.SQLVarchar => UTF8String.fromString(vc.getString)
    case c: stypes.SQLChar => UTF8String.fromString(c.getString)
    case ts: stypes.SQLTimestamp => ts.getTimestamp(null)
    case t: stypes.SQLTime => t.getTime(null)
    case d: stypes.SQLDate =>
      val c: Calendar = null
      d.getDate(c)
    case _ => dvd.getObject
  }

  var jarServerFiles: Array[String] = Array.empty

  def getJarURIs: Array[String] = {
    SnappySession.synchronized({
      jarServerFiles
    })
  }

  def addJarURIs(uris: Array[String]): Unit = {
    SnappySession.synchronized({
      jarServerFiles = jarServerFiles ++ uris
    })
  }
}

final class CachedKey(val session: SnappySession,
    val currSchema: String, private val lp: LogicalPlan,
    val sqlText: String, val hintHashcode: Int) {

  private[sql] var currentLiterals: Array[ParamLiteral] = _
  private[sql] var currentParamsId: Int = -1

  override val hashCode: Int = {
    var h = ClientResolverUtils.addIntToHashOpt(session.hashCode(), 42)
    h = ClientResolverUtils.addIntToHashOpt(currSchema.hashCode, h)
    h = ClientResolverUtils.addIntToHashOpt(lp.hashCode(), h)
    ClientResolverUtils.addIntToHashOpt(hintHashcode, h)
  }

  override def equals(obj: Any): Boolean = {
    obj match {
      case x: CachedKey =>
        x.hintHashcode == hintHashcode && (x.session eq session) &&
            (x.currSchema == currSchema) && x.lp == lp
      case _ => false
    }
  }
}

object CachedKey extends SparkSupport {
  def apply(session: SnappySession, currschema: String, plan: LogicalPlan, sqlText: String,
      paramLiterals: Array[ParamLiteral], forCaching: Boolean): CachedKey = {

    def normalizeExprIds: PartialFunction[Expression, Expression] = {
      case a: AttributeReference =>
        AttributeReference(a.name, a.dataType, a.nullable)(exprId = ExprId(-1))
      case a: Alias =>
        Alias(a.child, a.name)(exprId = ExprId(-1))
      case ae: AggregateExpression => ae.copy(resultId = ExprId(-1))
      case _: ScalarSubquery =>
        throw new IllegalStateException("scalar subquery should not have been present")
      case e: Exists =>
        e.copy(plan = e.plan.transformAllExpressions(normalizeExprIds), exprId = ExprId(-1))
      case p if internals.isPredicateSubquery(p) =>
        internals.copyPredicateSubquery(p, p.asInstanceOf[PlanExpression[LogicalPlan]].plan
            .transformAllExpressions(normalizeExprIds), ExprId(-1))
      case l: ListQuery =>
        l.copy(plan = l.plan.transformAllExpressions(normalizeExprIds), exprId = ExprId(-1))
    }

    def transformExprID: PartialFunction[LogicalPlan, LogicalPlan] = {
      case f@Filter(condition, child) => f.copy(
        condition = condition.transform(normalizeExprIds),
        child = child.transformAllExpressions(normalizeExprIds))
      case q: LogicalPlan => q.transformAllExpressions(normalizeExprIds)
    }

    // normalize lp so that two queries can be determined to be equal
    val normalizedPlan = if (forCaching) {
      // mark ParamLiterals as "tokenized" at this point so that comparison
      // in the plan is based on position rather than value
      for (l <- paramLiterals) l.tokenized = true
      plan.transform(transformExprID)
    } else plan
    new CachedKey(session, currschema, normalizedPlan, sqlText, session.queryHints.hashCode())
  }
}

<<<<<<< HEAD
/**
 * A new event that is fired when a plan is executed to get an RDD.
 */
case class SparkListenerSQLPlanExecutionStart(
    executionId: Long,
    description: String,
    details: String,
    physicalPlanDescription: String,
    sparkPlanInfo: SparkPlanInfo,
    time: Long)
    extends SparkListenerEvent
=======
private object UnionCommands {
  def unapply(plan: SparkPlan): Option[Boolean] = plan match {
    case union: UnionExec if union.children.nonEmpty && union.children.forall {
      case _: ExecutedCommandExec | _: ExecutePlan => true
      case _ => false
    } => Some(true)
    case _ => None
  }
}
>>>>>>> a7295f4c
<|MERGE_RESOLUTION|>--- conflicted
+++ resolved
@@ -26,11 +26,7 @@
 import scala.language.implicitConversions
 import scala.reflect.runtime.universe.{TypeTag, typeOf}
 
-<<<<<<< HEAD
-=======
-import com.gemstone.gemfire.internal.GemFireVersion
 import com.gemstone.gemfire.internal.cache.PartitionedRegion.RegionLock
->>>>>>> a7295f4c
 import com.gemstone.gemfire.internal.cache.{GemFireCacheImpl, PartitionedRegion}
 import com.gemstone.gemfire.internal.shared.{ClientResolverUtils, FinalizeHolder, FinalizeObject}
 import com.google.common.cache.{Cache, CacheBuilder}
@@ -45,11 +41,7 @@
 import org.apache.spark.annotation.{DeveloperApi, Experimental}
 import org.apache.spark.jdbc.{ConnectionConf, ConnectionUtil}
 import org.apache.spark.rdd.RDD
-<<<<<<< HEAD
 import org.apache.spark.scheduler.SparkListenerEvent
-import org.apache.spark.sql.SnappySession.CACHED_PUTINTO_UPDATE_PLAN
-=======
->>>>>>> a7295f4c
 import org.apache.spark.sql.catalyst.analysis.{Analyzer, NoSuchTableException, UnresolvedAttribute, UnresolvedRelation, UnresolvedStar}
 import org.apache.spark.sql.catalyst.catalog.{BucketSpec, CatalogTable, CatalogTableType}
 import org.apache.spark.sql.catalyst.encoders._
@@ -69,12 +61,8 @@
 import org.apache.spark.sql.execution.datasources.{CreateTable, DataSource, LogicalRelation}
 import org.apache.spark.sql.execution.exchange.BroadcastExchangeExec
 import org.apache.spark.sql.execution.joins.{BroadcastHashJoinExec, BroadcastNestedLoopJoinExec}
-<<<<<<< HEAD
-import org.apache.spark.sql.hive.HiveClientUtil
-=======
-import org.apache.spark.sql.execution.ui.{SparkListenerSQLExecutionEnd, SparkListenerSQLPlanExecutionEnd, SparkListenerSQLPlanExecutionStart}
+import org.apache.spark.sql.execution.ui.SparkListenerSQLExecutionEnd
 import org.apache.spark.sql.hive.{HiveClientUtil, SnappySessionState}
->>>>>>> a7295f4c
 import org.apache.spark.sql.internal.StaticSQLConf.SCHEMA_STRING_LENGTH_THRESHOLD
 import org.apache.spark.sql.internal.{BypassRowLevelSecurity, MarkerForCreateTableAsSelect, SnappySessionCatalog, SnappySharedState, StaticSQLConf}
 import org.apache.spark.sql.row.{JDBCMutableRelation, SnappyStoreDialect}
@@ -117,28 +105,23 @@
    * functions, and everything else that accepts a [[org.apache.spark.sql.internal.SQLConf]].
    */
   @transient
-<<<<<<< HEAD
   override lazy val sessionState: SnappySessionState = internals.newSnappySessionState(self)
-=======
-  override lazy val sessionState: SnappySessionState = {
-    SnappySession.aqpSessionStateClass match {
-      case Some(aqpClass) => aqpClass.getConstructor(classOf[SnappySession]).
-          newInstance(self).asInstanceOf[SnappySessionState]
-      case None => new SnappySessionState(self)
-    }
-  }
->>>>>>> a7295f4c
-
-  def sessionCatalog: SnappySessionCatalog = sessionState.catalog
-
-  def externalCatalog: SnappyExternalCatalog = sessionState.catalog.snappyExternalCatalog
-
-  def snappyParser: SnappyParser = sessionState.snappySqlParser.sqlParser
-
-  private[spark] def snappyContextFunctions = sessionState.contextFunctions
+
+  final def sessionCatalog: SnappySessionCatalog = sessionState.catalog
+
+  final def externalCatalog: SnappyExternalCatalog = sessionState.catalog.snappyExternalCatalog
+
+  final def snappyParser: SnappyParser = sessionState.snappySqlParser.sqlParser
+
+  @transient
+  final val contextFunctions: SnappyContextFunctions = SparkSupport.aqpOverridesClass match {
+    case None => new SnappyContextFunctions(self)
+    case Some(c) => c.getConstructor(classOf[SnappySession]).newInstance(self)
+        .asInstanceOf[SnappyContextFunctions]
+  }
 
   SnappyContext.initGlobalSnappyContext(sparkContext, this)
-  snappyContextFunctions.registerSnappyFunctions(this)
+  contextFunctions.registerSnappyFunctions()
 
   /**
    * A wrapped version of this session in the form of a [[SQLContext]],
@@ -198,7 +181,7 @@
   }
 
    private[sql] def sqInternal(sqlText: String): CachedDataFrame = {
-    snappyContextFunctions.sql(SnappySession.sqlPlan(this, sqlText))
+    contextFunctions.sql(SnappySession.sqlPlan(this, sqlText))
   }
 
   @DeveloperApi
@@ -206,12 +189,12 @@
     if (planCaching) {
       planCaching = false
       try {
-        snappyContextFunctions.sql(super.sql(sqlText))
+        contextFunctions.sql(super.sql(sqlText))
       } finally {
         planCaching = Property.PlanCaching.get(sessionState.conf)
       }
     } else {
-      snappyContextFunctions.sql(super.sql(sqlText))
+      contextFunctions.sql(super.sql(sqlText))
     }
   }
 
@@ -531,10 +514,9 @@
       newUpdateSubQuery
     } finally {
       lockOption match {
-        case Some(lock) => {
+        case Some(lock) =>
           logDebug(s"Adding the lock object $lock to the context")
           addContextObject(SnappySession.PUTINTO_LOCK, lock)
-        }
         case None => // do nothing
       }
     }
@@ -611,7 +593,7 @@
               s"app ${sqlContext.sparkContext.appName}")
           }
           catch {
-            case sqle: SQLException => {
+            case sqle: SQLException =>
               logDebug("Got exception while taking lock", sqle)
               if (sqle.getMessage.contains("Couldn't acquire lock")) {
                 throw sqle
@@ -620,13 +602,11 @@
                   throw sqle
                 }
               }
-            }
-            case e: Throwable => {
+            case e: Throwable =>
               logDebug("Got exception while taking lock", e)
               if (retrycount == 2) {
                 throw e
               }
-            }
           }
           finally {
             retrycount = retrycount + 1
@@ -666,10 +646,9 @@
           unlocked = rs.getBoolean(1)
           ps.close()
         } catch {
-          case t: Throwable => {
+          case t: Throwable =>
             logWarning(s"Caught exception while unlocking the $lock", t)
             throw t
-          }
         }
         finally {
           conn.close()
@@ -698,7 +677,7 @@
     clearContext()
     clearQueryData()
     clearPlanCache()
-    snappyContextFunctions.clear()
+    contextFunctions.clear()
   }
 
   /** Close the session which will be unusable after this call. */
@@ -741,8 +720,7 @@
       } else {
         rdd.asInstanceOf[RDD[Row]]
       }
-      snappyContextFunctions.collectSamples(this, rddRows, aqpTables,
-        time.milliseconds)
+      contextFunctions.collectSamples(rddRows, aqpTables, time.milliseconds)
     })
   }
 
@@ -1368,7 +1346,7 @@
       }
       // for builtin tables, never use partitionSpec or bucketSpec since that has different
       // semantics and implies support for add/drop/recover partitions which is not possible
-      if (partitionColumns.length > 0) {
+      if (partitionColumns.nonEmpty) {
         throw new AnalysisException(s"CREATE TABLE ... USING '$provider' does not support " +
             "PARTITIONED BY clause.")
       }
@@ -1434,7 +1412,7 @@
     val relation = df.queryExecution.analyzed.collectFirst {
       case l: LogicalRelation => l.relation
     }
-    snappyContextFunctions.postRelationCreation(relation, this)
+    contextFunctions.postRelationCreation(relation)
     df
   }
 
@@ -1512,22 +1490,13 @@
       throw new AnalysisException("ALTER TABLE not supported for temporary tables")
     }
     sessionCatalog.resolveRelation(tableIdent) match {
-<<<<<<< HEAD
       case lr: LogicalRelation if lr.relation.isInstanceOf[AlterableRelation] =>
         val ar = lr.asInstanceOf[AlterableRelation]
-        ar.alterTable(tableIdent, isAddColumn, column, defaultValue)
+        ar.alterTable(tableIdent, isAddColumn, column, extensions)
         val metadata = sessionCatalog.getTableMetadata(tableIdent)
         sessionCatalog.alterTable(metadata.copy(schema = lr.relation.schema))
-      case _ =>
-        throw new AnalysisException(s"ALTER TABLE not supported for ${tableIdent.unquotedString}")
-=======
-      case LogicalRelation(ar: AlterableRelation, _, _) =>
-        ar.alterTable(tableIdent, isAddColumn, column, extensions)
-        val metadata = sessionCatalog.getTableMetadata(tableIdent)
-        sessionCatalog.alterTable(metadata.copy(schema = ar.schema))
       case _ => throw new AnalysisException(
         s"ALTER TABLE ${tableIdent.unquotedString} supported only for row tables")
->>>>>>> a7295f4c
     }
   }
 
@@ -2015,11 +1984,11 @@
   def queryApproxTSTopK(topKName: String,
       startTime: String = null, endTime: String = null,
       k: Int = -1): DataFrame =
-    snappyContextFunctions.queryTopK(this, topKName, startTime, endTime, k)
+    contextFunctions.queryTopK(topKName, startTime, endTime, k)
 
   def queryApproxTSTopK(topK: String,
       startTime: Long, endTime: Long, k: Int): DataFrame =
-    snappyContextFunctions.queryTopK(this, topK, startTime, endTime, k)
+    contextFunctions.queryTopK(topK, startTime, endTime, k)
 
   def setPreparedQuery(preparePhase: Boolean, paramSet: Option[ParameterValueSet]): Unit =
     snappyParser.setPreparedQuery(preparePhase, paramSet)
@@ -2568,7 +2537,6 @@
   }
 }
 
-<<<<<<< HEAD
 /**
  * A new event that is fired when a plan is executed to get an RDD.
  */
@@ -2580,7 +2548,9 @@
     sparkPlanInfo: SparkPlanInfo,
     time: Long)
     extends SparkListenerEvent
-=======
+
+case class SparkListenerSQLPlanExecutionEnd(executionId: Long) extends SparkListenerEvent
+
 private object UnionCommands {
   def unapply(plan: SparkPlan): Option[Boolean] = plan match {
     case union: UnionExec if union.children.nonEmpty && union.children.forall {
@@ -2589,5 +2559,4 @@
     } => Some(true)
     case _ => None
   }
-}
->>>>>>> a7295f4c
+}