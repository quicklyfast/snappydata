--- conflicted
+++ resolved
@@ -473,10 +473,6 @@
   }
 
   override def compute(split: Partition, context: TaskContext): Iterator[Row] = {
-<<<<<<< HEAD
-=======
-    logInfo(s"compute started execution for $fqtn")
->>>>>>> 10761f25
     try {
       val diskStores = Misc.getGemFireCache.listDiskStores()
       var diskStrCol: DiskStoreImpl = null
@@ -657,10 +653,6 @@
         override def index: Int = p
       }
     }.toArray[Partition]
-<<<<<<< HEAD
-=======
-    partition.foreach(e => logDebug(s"OpLogRDD:getpartition: ${e.index}"))
->>>>>>> 10761f25
     partition
   }
 
