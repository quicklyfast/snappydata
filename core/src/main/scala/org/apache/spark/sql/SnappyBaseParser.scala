/*
 * Copyright (c) 2018 SnappyData, Inc. All rights reserved.
 *
 * Licensed under the Apache License, Version 2.0 (the "License"); you
 * may not use this file except in compliance with the License. You
 * may obtain a copy of the License at
 *
 * http://www.apache.org/licenses/LICENSE-2.0
 *
 * Unless required by applicable law or agreed to in writing, software
 * distributed under the License is distributed on an "AS IS" BASIS,
 * WITHOUT WARRANTIES OR CONDITIONS OF ANY KIND, either express or
 * implied. See the License for the specific language governing
 * permissions and limitations under the License. See accompanying
 * LICENSE file.
 */
package org.apache.spark.sql

import java.util.concurrent.ConcurrentHashMap

import com.gemstone.gemfire.internal.shared.SystemProperties
import io.snappydata.QueryHint
import org.eclipse.collections.impl.map.mutable.UnifiedMap
import org.eclipse.collections.impl.set.mutable.UnifiedSet
import org.parboiled2._

<<<<<<< HEAD
import org.apache.spark.Logging
=======
import org.apache.spark.sql.catalyst.parser.ParserUtils
>>>>>>> d45f30e2
import org.apache.spark.sql.catalyst.plans.logical.LogicalPlan
import org.apache.spark.sql.catalyst.{FunctionIdentifier, IdentifierWithDatabase, TableIdentifier}
import org.apache.spark.sql.collection.Utils
import org.apache.spark.sql.collection.Utils.{toLowerCase => lower, toUpperCase => upper}
import org.apache.spark.sql.types._
import org.apache.spark.sql.{SnappyParserConsts => Consts}

/**
 * Base parsing facilities for all SnappyData SQL parsers.
 */
abstract class SnappyBaseParser(session: SparkSession) extends Parser {

  protected var caseSensitive: Boolean =
    (session ne null) && session.sessionState.conf.caseSensitiveAnalysis

  private[sql] final val queryHints: ConcurrentHashMap[String, String] =
    new ConcurrentHashMap[String, String](4, 0.7f, 1)

  @volatile private final var _planHints: java.util.Stack[(String, String)] = _

  /**
   * Tracks the hints that need to be applied at current plan level and will be
   * wrapped by LogicalPlanWithHints
   */
  private[sql] final def planHints: java.util.Stack[(String, String)] = {
    val hints = _planHints
    if (hints ne null) hints
    else synchronized {
      if (_planHints eq null) _planHints = new java.util.Stack[(String, String)]
      _planHints
    }
  }

  private[sql] final def hasPlanHints: Boolean = (_planHints ne null) && !_planHints.isEmpty

  protected def clearQueryHints(): Unit = {
    if (!queryHints.isEmpty) queryHints.clear()
    if (_planHints ne null) _planHints = null
  }

  protected final def commentBody: Rule0 = rule {
    "*/" | ANY ~ commentBody
  }

  /**
   * Handle query hints including plan-level like joinType that are marked to be handled later.
   */
  protected def handleQueryHint(hint: String, hintValue: String): Unit = {
    // check for a plan-level hint
    if (Consts.allowedPlanHints.contains(hint)) planHints.push(hint -> hintValue)
    queryHints.put(hint, hintValue)
  }

  protected final def commentBodyOrHint: Rule0 = rule {
    '+' ~ (Consts.whitespace.* ~ capture(CharPredicate.Alpha ~
        Consts.identifier.*) ~ Consts.whitespace.* ~
        '(' ~ capture(noneOf(Consts.hintValueEnd).*) ~ ')' ~>
        ((k: String, v: String) => handleQueryHint(k, v.trim))). + ~
        commentBody |
    commentBody
  }

  protected final def lineCommentOrHint: Rule0 = rule {
    '+' ~ (Consts.space.* ~ capture(CharPredicate.Alpha ~
        Consts.identifier.*) ~ Consts.space.* ~
        '(' ~ capture(noneOf(Consts.lineHintEnd).*) ~ ')' ~>
        ((k: String, v: String) => handleQueryHint(k, v.trim))). + ~
        noneOf(Consts.lineCommentEnd).* |
    noneOf(Consts.lineCommentEnd).*
  }

  /** The recognized whitespace characters and comments. */
  protected final def ws: Rule0 = rule {
    quiet(
      Consts.whitespace |
      '-' ~ '-' ~ lineCommentOrHint |
      '/' ~ '*' ~ (commentBodyOrHint | fail("unclosed comment"))
    ).*
  }

  /** All recognized delimiters including whitespace. */
  final def delimiter: Rule0 = rule {
    quiet((Consts.whitespace ~ ws) | &(Consts.delimiters)) | EOI
  }

  protected final def commaSep: Rule0 = rule {
    ',' ~ ws
  }

  protected final def questionMark: Rule0 = rule {
    '?' ~ ws
  }

  protected final def digits: Rule1[String] = rule {
    capture(CharPredicate.Digit. +) ~ ws
  }

  protected final def integral: Rule1[String] = rule {
    capture(Consts.plusOrMinus.? ~ CharPredicate.Digit. +) ~ ws
  }

  protected final def scientificNotation: Rule0 = rule {
    Consts.exponent ~ Consts.plusOrMinus.? ~ CharPredicate.Digit. +
  }

  protected final def stringLiteral: Rule1[String] = rule {
    capture('\'' ~ (noneOf("'\\") | "''" | '\\' ~ ANY).* ~ '\'') ~ ws ~> ((s: String) =>
      ParserUtils.unescapeSQLString(
        if (s.indexOf("''") >= 0) "'" + s.substring(1, s.length - 1).replace("''", "\\'") + "'"
        else s))
  }

  final def keyword(k: Keyword): Rule0 = rule {
    atomic(ignoreCase(k.lower)) ~ delimiter
  }

  /**
   * Used for DataTypes. Not reserved and otherwise identical to "keyword"
   * apart from the name so as to appear properly in error messages related
   * to incorrect DataType definition.
   */
  protected final def newDataType(t: Keyword): Rule0 = rule {
    atomic(ignoreCase(t.lower)) ~ delimiter
  }

  final def sql: Rule1[LogicalPlan] = rule {
    ws ~ start ~ (';' ~ ws).* ~ EOI
  }

  protected def start: Rule1[LogicalPlan]

  protected final def unquotedIdentifier: Rule1[String] = rule {
    atomic(capture(Consts.alphaUnderscore ~ Consts.identifier.*)) ~ delimiter
  }

  protected final def identifier: Rule1[String] = rule {
    unquotedIdentifier ~> { (s: String) =>
      val lcase = lower(s)
      test(!Consts.reservedKeywords.contains(lcase)) ~
          push(if (caseSensitive) s else lcase)
    } |
    quotedIdentifier
  }

  /** allow for first character of unquoted identifier to be a numeric */
  protected final def identifierAs: Rule1[String] = rule {
    atomic(capture(Consts.identifier. +)) ~ delimiter ~> { (s: String) =>
      val ucase = Utils.toUpperCase(s)
      test(!Consts.reservedKeywords.contains(ucase)) ~
          push(if (caseSensitive) s else ucase)
    } |
    quotedIdentifier
  }

  protected final def quotedIdentifier: Rule1[String] = rule {
    atomic('`' ~ capture((noneOf("`") | "``"). +) ~ '`') ~ ws ~> { (s: String) =>
      if (s.indexOf("``") >= 0) s.replace("``", "`") else s
    } |
    atomic('"' ~ capture((noneOf("\"") | "\"\""). +) ~ '"') ~ ws ~> { (s: String) =>
      if (s.indexOf("\"\"") >= 0) s.replace("\"\"", "\"") else s
    }
  }

  /**
   * A strictIdentifier is more restricted than an identifier in that neither
   * any of the SQL reserved keywords nor non-reserved keywords will be
   * interpreted as a strictIdentifier.
   */
  protected final def strictIdentifier: Rule1[String] = rule {
    unquotedIdentifier ~> { (s: String) =>
      val lcase = lower(s)
      test(!Consts.allKeywords.contains(lcase)) ~
          push(if (caseSensitive) s else lcase)
    } |
    quotedIdentifier
  }

  private def quoteIdentifier(name: String): String = name.replace("`", "``")

  protected final def quotedUppercaseId(id: IdentifierWithDatabase): String = id.database match {
    case None => s"`${upper(quoteIdentifier(id.identifier))}`"
    case Some(d) => s"`${upper(quoteIdentifier(d))}`.`${upper(quoteIdentifier(id.identifier))}`"
  }

  // DataTypes
  // It is not useful to see long list of "expected ARRAY or BIGINT or ..."
  // for parse errors, so not making these separate rules and instead naming
  // the common rule as "datatype" which is otherwise identical to "keyword"
  final def ARRAY: Rule0 = newDataType(Consts.ARRAY)
  final def BIGINT: Rule0 = newDataType(Consts.BIGINT)
  final def BINARY: Rule0 = newDataType(Consts.BINARY)
  final def BLOB: Rule0 = newDataType(Consts.BLOB)
  final def BOOLEAN: Rule0 = newDataType(Consts.BOOLEAN)
  final def BYTE: Rule0 = newDataType(Consts.BYTE)
  final def CHAR: Rule0 = newDataType(Consts.CHAR)
  final def CLOB: Rule0 = newDataType(Consts.CLOB)
  final def DATE: Rule0 = newDataType(Consts.DATE)
  final def DECIMAL: Rule0 = newDataType(Consts.DECIMAL)
  final def DOUBLE: Rule0 = newDataType(Consts.DOUBLE)
  final def FLOAT: Rule0 = newDataType(Consts.FLOAT)
  final def INT: Rule0 = newDataType(Consts.INT)
  final def INTEGER: Rule0 = newDataType(Consts.INTEGER)
  final def LONG: Rule0 = newDataType(Consts.LONG)
  final def MAP: Rule0 = newDataType(Consts.MAP)
  final def NUMERIC: Rule0 = newDataType(Consts.NUMERIC)
  final def PRECISION: Rule0 = keyword(Consts.PRECISION)
  final def REAL: Rule0 = newDataType(Consts.REAL)
  final def SHORT: Rule0 = newDataType(Consts.SHORT)
  final def SMALLINT: Rule0 = newDataType(Consts.SMALLINT)
  final def STRING: Rule0 = newDataType(Consts.STRING)
  final def STRUCT: Rule0 = newDataType(Consts.STRUCT)
  final def TIMESTAMP: Rule0 = newDataType(Consts.TIMESTAMP)
  final def TINYINT: Rule0 = newDataType(Consts.TINYINT)
  final def VARBINARY: Rule0 = newDataType(Consts.VARBINARY)
  final def VARCHAR: Rule0 = newDataType(Consts.VARCHAR)

  protected final def fixedDecimalType: Rule1[DataType] = rule {
    (DECIMAL | NUMERIC) ~ '(' ~ ws ~ digits ~ (commaSep ~ digits).? ~ ')' ~ ws ~>
        ((precision: String, scale: Any) => DecimalType(precision.toInt,
          if (scale == None) 0 else scale.asInstanceOf[Option[String]].get.toInt))
  }

  protected final def primitiveType: Rule1[DataType] = rule {
    STRING ~> (() => StringType) |
    INTEGER ~> (() => IntegerType) |
    INT ~> (() => IntegerType) |
    BIGINT ~> (() => LongType) |
    LONG ~> (() => LongType) |
    DOUBLE ~ PRECISION.? ~> (() => DoubleType) |
    fixedDecimalType |
    DECIMAL ~> (() => DecimalType.SYSTEM_DEFAULT) |
    NUMERIC ~> (() => DecimalType.SYSTEM_DEFAULT) |
    DATE ~> (() => DateType) |
    TIMESTAMP ~> (() => TimestampType) |
    FLOAT ~> (() => FloatType) |
    REAL ~> (() => FloatType) |
    BOOLEAN ~> (() => BooleanType) |
    CLOB ~> (() => StringType) |
    BLOB ~> (() => BinaryType) |
    BINARY ~> (() => BinaryType) |
    VARBINARY ~> (() => BinaryType) |
    SMALLINT ~> (() => ShortType) |
    SHORT ~> (() => ShortType) |
    TINYINT ~> (() => ByteType) |
    BYTE ~> (() => ByteType)
  }

  protected final def charType: Rule1[DataType] = rule {
    VARCHAR ~ '(' ~ ws ~ digits ~ ')' ~ ws ~> ((_: String) => StringType) |
    CHAR ~ '(' ~ ws ~ digits ~ ')' ~ ws ~> ((_: String) => StringType)
  }

  final def dataType: Rule1[DataType] = rule {
    charType | primitiveType | arrayType | mapType | structType
  }

  protected final def arrayType: Rule1[DataType] = rule {
    ARRAY ~ '<' ~ ws ~ dataType ~ '>' ~ ws ~>
        ((t: DataType) => ArrayType(t))
  }

  protected final def mapType: Rule1[DataType] = rule {
    MAP ~ '<' ~ ws ~ dataType ~ commaSep ~ dataType ~ '>' ~ ws ~>
        ((t1: DataType, t2: DataType) => MapType(t1, t2))
  }

  protected final def structField: Rule1[StructField] = rule {
    identifier ~ ':' ~ ws ~ dataType ~> ((name: String, t: DataType) =>
      StructField(name, t, nullable = true))
  }

  protected final def structType: Rule1[DataType] = rule {
    STRUCT ~ '<' ~ ws ~ (structField * commaSep) ~ '>' ~ ws ~>
        ((f: Any) => StructType(f.asInstanceOf[Seq[StructField]].toArray))
  }

  protected final def columnCharType: Rule1[DataType] = rule {
    VARCHAR ~ '(' ~ ws ~ digits ~ ')' ~ ws ~> ((d: String) => VarcharType(d.toInt)) |
    CHAR ~ '(' ~ ws ~ digits ~ ')' ~ ws ~> ((d: String) => CharType(d.toInt)) |
    STRING ~> (() => StringType) |
    CLOB ~> (() => VarcharType(Int.MaxValue))
  }

  final def columnDataType: Rule1[DataType] = rule {
    columnCharType | primitiveType | arrayType | mapType | structType
  }

  protected final def tableIdentifierPart: Rule1[String] = rule {
    atomic(capture(Consts.identifier. +)) ~ delimiter ~> { (s: String) =>
      val lcase = lower(s)
      test(!Consts.reservedKeywords.contains(lcase)) ~
          push(if (caseSensitive) s else lcase)
    } |
    quotedIdentifier
  }

  protected final def packageIdentifierPart: Rule1[String] = rule {
    atomic(capture((Consts.identifier | Consts.hyphen | Consts.dot).+)) ~ ws ~> { (s: String) =>
      val lcase = lower(s)
      test(!Consts.reservedKeywords.contains(lcase)) ~
          push(if (caseSensitive) s else lcase)
    } |
        quotedIdentifier
  }

  final def tableIdentifier: Rule1[TableIdentifier] = rule {
    // case-sensitivity already taken care of properly by "identifier"
    (tableIdentifierPart ~ '.' ~ ws).? ~ tableIdentifierPart ~> ((schema: Any, table: String) =>
      TableIdentifier(table, schema.asInstanceOf[Option[String]]))
  }

  final def packageIdentifier: Rule1[TableIdentifier] = rule {
    // case-sensitivity already taken care of properly by "identifier"
    (tableIdentifierPart ~ '.' ~ ws).? ~ packageIdentifierPart ~> ((schema: Any, table: String) =>
      TableIdentifier(table, schema.asInstanceOf[Option[String]]))
  }

  final def functionIdentifier: Rule1[FunctionIdentifier] = rule {
    // case-sensitivity already taken care of properly by "identifier"
    (identifier ~ '.' ~ ws).? ~ identifier ~> ((schema: Any, name: String) =>
      FunctionIdentifier(name, database = schema.asInstanceOf[Option[String]]))
  }
}

final class Keyword private[sql](s: String) {
  val lower: String = Utils.toLowerCase(s)

  override def hashCode(): Int = lower.hashCode

  override def equals(obj: Any): Boolean = {
    this.eq(obj.asInstanceOf[AnyRef]) ||
        (obj.isInstanceOf[Keyword] && lower == obj.asInstanceOf[Keyword].lower)
  }

  override def toString: String = lower
}

final class ParseException(msg: String, cause: Option[Throwable] = None)
    extends AnalysisException(msg, None, None, None, cause)

object SnappyParserConsts extends Logging {
  final val space: CharPredicate = CharPredicate(' ', '\t')
  final val whitespace: CharPredicate = CharPredicate(
    ' ', '\t', '\n', '\r', '\f')
  final val delimiters: CharPredicate = CharPredicate('@', '*',
    '+', '-', '<', '=', '!', '>', '/', '(', ')', ',', ';', '%', '{', '}', ':',
    '[', ']', '.', '&', '|', '^', '~', '#')
  final val lineCommentEnd: String = "\n\r\f" + EOI
  final val lineHintEnd: String = ")\n\r\f" + EOI
  final val hintValueEnd: String = ")*" + EOI
  final val underscore: CharPredicate = CharPredicate('_')
  final val dot: CharPredicate = CharPredicate('.')
  final val hyphen: CharPredicate = CharPredicate('-')
  final val identifier: CharPredicate = CharPredicate.AlphaNum ++ underscore
  final val alphaUnderscore: CharPredicate = CharPredicate.Alpha ++ underscore
  final val plusOrMinus: CharPredicate = CharPredicate('+', '-')
  final val arithmeticOperator = CharPredicate('*', '/', '%', '&', '|', '^')
  final val exponent: CharPredicate = CharPredicate('e', 'E')
  final val numeric: CharPredicate = CharPredicate.Digit ++
      CharPredicate('.')
  final val numericSuffix: CharPredicate =
    CharPredicate('D', 'd', 'F', 'f', 'L', 'l', 'B', 'b', 'S', 's', 'Y', 'y')
  final val plural: CharPredicate = CharPredicate('s', 'S')

  final val reservedKeywords: UnifiedSet[String] = new UnifiedSet[String]

  final val allKeywords: UnifiedSet[String] = new UnifiedSet[String]

  final val optimizableLikePattern: java.util.regex.Pattern =
    java.util.regex.Pattern.compile("(%?[^_%]*[^_%\\\\]%?)|([^_%]*[^_%\\\\]%[^_%]*)")

  /**
   * Define the hints that need to be applied at plan-level and will be
   * wrapped by LogicalPlanWithHints
   */
  final val allowedPlanHints: List[String] = List(QueryHint.JoinType.toString)

  // -10 in sequence will mean all arguments, -1 will mean all odd argument and
  // -2 will mean all even arguments. -3 will mean all arguments except those listed after it.
  // Empty argument array means plan caching has to be disabled. Indexes are 0-based.
  final val FOLDABLE_FUNCTIONS: UnifiedMap[String, Array[Int]] = Utils.toOpenHashMap(Map(
    "round" -> Array(1), "bround" -> Array(1), "percentile" -> Array(1), "stack" -> Array(0),
    "ntile" -> Array(0), "str_to_map" -> Array(1, 2), "named_struct" -> Array(-2),
    "reflect" -> Array(0, 1), "java_method" -> Array(0, 1), "xpath" -> Array(1),
    "xpath_boolean" -> Array(1), "xpath_double" -> Array(1),
    "xpath_number" -> Array(1), "xpath_float" -> Array(1),
    "xpath_int" -> Array(1), "xpath_long" -> Array(1),
    "xpath_short" -> Array(1), "xpath_string" -> Array(1),
    "percentile_approx" -> Array(1, 2), "approx_percentile" -> Array(1, 2),
    "translate" -> Array(1, 2), "unix_timestamp" -> Array(1),
    "to_unix_timestamp" -> Array(1), "from_unix_timestamp" -> Array(1),
    "to_utc_timestamp" -> Array(1), "from_utc_timestamp" -> Array(1),
    "from_unixtime" -> Array(1), "trunc" -> Array(1), "next_day" -> Array(1),
    "get_json_object" -> Array(1), "json_tuple" -> Array(-3, 0),
    "first" -> Array(1), "last" -> Array(1),
    "window" -> Array(1, 2, 3), "rand" -> Array(0), "randn" -> Array(0),
    "parse_url" -> Array(0, 1, 2),
    "lag" -> Array(1), "lead" -> Array(1),
    // rand() plans are not to be cached since each run should use different seed
    // and the Spark impls create the seed in constructor rather than in generated code
    "rand" -> Array.emptyIntArray, "randn" -> Array.emptyIntArray,
    "like" -> Array(1), "rlike" -> Array(1), "approx_count_distinct" -> Array(1)))

  /**
   * Registering a Keyword with this method marks it a reserved keyword,
   * i.e. it is interpreted as a keyword wherever it may appear and is never
   * interpreted as an identifier (except if quoted).
   * <p>
   * Use this only for SQL reserved keywords.
   */
  private[sql] def reservedKeyword(s: String): Keyword = {
    val k = new Keyword(s)
    reservedKeywords.add(k.lower)
    allKeywords.add(k.lower)
    k
  }

  /**
   * Registering a Keyword with this method marks it a non-reserved keyword.
   * These can be interpreted as identifiers as per the parsing rules,
   * but never interpreted as a "strictIdentifier". In other words, use
   * "strictIdentifier" in parsing rules where there can be an ambiguity
   * between an identifier and a non-reserved keyword.
   * <p>
   * Use this for all SQL keywords used by grammar that are not reserved.
   */
  private[sql] def nonReservedKeyword(s: String): Keyword = {
    val k = new Keyword(s)
    allKeywords.add(k.lower)
    k
  }

  final val COLUMN_SOURCE = "column"
  final val ROW_SOURCE = "row"
  final val DEFAULT_SOURCE = ROW_SOURCE

  // reserved keywords
  final val ALL: Keyword = reservedKeyword("all")
  final val AND: Keyword = reservedKeyword("and")
  final val AS: Keyword = reservedKeyword("as")
  final val ASC: Keyword = reservedKeyword("asc")
  final val BETWEEN: Keyword = reservedKeyword("between")
  final val BY: Keyword = reservedKeyword("by")
  final val CASE: Keyword = reservedKeyword("case")
  final val CAST: Keyword = reservedKeyword("cast")
  final val CREATE: Keyword = reservedKeyword("create")
  final val CURRENT: Keyword = reservedKeyword("current")
  final val CURRENT_DATE: Keyword = reservedKeyword("current_date")
  final val CURRENT_TIMESTAMP: Keyword = reservedKeyword("current_timestamp")
  final val DELETE: Keyword = reservedKeyword("delete")
  final val DESC: Keyword = reservedKeyword("desc")
  final val DISTINCT: Keyword = reservedKeyword("distinct")
  final val DROP: Keyword = reservedKeyword("drop")
  final val ELSE: Keyword = reservedKeyword("else")
  final val EXCEPT: Keyword = reservedKeyword("except")
  final val EXISTS: Keyword = reservedKeyword("exists")
  final val FALSE: Keyword = reservedKeyword("false")
  final val FROM: Keyword = reservedKeyword("from")
  final val FUNCTION: Keyword = reservedKeyword("function")
  final val GROUP: Keyword = reservedKeyword("group")
  final val HAVING: Keyword = reservedKeyword("having")
  final val IN: Keyword = reservedKeyword("in")
  final val INNER: Keyword = reservedKeyword("inner")
  final val INSERT: Keyword = reservedKeyword("insert")
  final val INTERSECT: Keyword = reservedKeyword("intersect")
  final val INTO: Keyword = reservedKeyword("into")
  final val IS: Keyword = reservedKeyword("is")
  final val JOIN: Keyword = reservedKeyword("join")
  final val LEFT: Keyword = reservedKeyword("left")
  final val LIKE: Keyword = reservedKeyword("like")
  final val NOT: Keyword = reservedKeyword("not")
  final val NULL: Keyword = reservedKeyword("null")
  final val ON: Keyword = reservedKeyword("on")
  final val OR: Keyword = reservedKeyword("or")
  final val ORDER: Keyword = reservedKeyword("order")
  final val OUTER: Keyword = reservedKeyword("outer")
  final val RIGHT: Keyword = reservedKeyword("right")
  final val SCHEMA: Keyword = reservedKeyword("schema")
  final val SELECT: Keyword = reservedKeyword("select")
  final val SET: Keyword = reservedKeyword("set")
  final val TABLE: Keyword = reservedKeyword("table")
  final val THEN: Keyword = reservedKeyword("then")
  final val TO: Keyword = reservedKeyword("to")
  final val TRUE: Keyword = reservedKeyword("true")
  final val UNION: Keyword = reservedKeyword("union")
  final val UPDATE: Keyword = reservedKeyword("update")
  final val WHEN: Keyword = reservedKeyword("when")
  final val WHERE: Keyword = reservedKeyword("where")
  final val WITH: Keyword = reservedKeyword("with")

  // marked as internal keywords to prevent use in SQL
  final val HIVE_METASTORE: Keyword = reservedKeyword(SystemProperties.SNAPPY_HIVE_METASTORE)
  final val SAMPLER_WEIGHTAGE: Keyword = nonReservedKeyword(Utils.WEIGHTAGE_COLUMN_NAME)

  // non-reserved keywords
  final val ADD: Keyword = nonReservedKeyword("add")
  final val ALTER: Keyword = nonReservedKeyword("alter")
  final val ANTI: Keyword = nonReservedKeyword("anti")
  final val AUTHORIZATION: Keyword = nonReservedKeyword("authorization")
  final val CALL: Keyword = nonReservedKeyword("call")
  final val CLEAR: Keyword = nonReservedKeyword("clear")
  final val COLUMN: Keyword = nonReservedKeyword("column")
  final val COMMENT: Keyword = nonReservedKeyword("comment")
  final val CROSS: Keyword = nonReservedKeyword("cross")
  final val CURRENT_USER: Keyword = nonReservedKeyword("current_user")
  final val DEFAULT: Keyword = nonReservedKeyword("default")
  final val DESCRIBE: Keyword = nonReservedKeyword("describe")
  final val DISABLE: Keyword = nonReservedKeyword("disable")
<<<<<<< HEAD
  final val DISKSTORE: Keyword = nonReservedKeyword("diskstore")
=======
>>>>>>> d45f30e2
  final val DISTRIBUTE: Keyword = nonReservedKeyword("distribute")
  final val ENABLE: Keyword = nonReservedKeyword("enable")
  final val END: Keyword = nonReservedKeyword("end")
  final val EXECUTE: Keyword = nonReservedKeyword("execute")
  final val EXPLAIN: Keyword = nonReservedKeyword("explain")
  final val EXTENDED: Keyword = nonReservedKeyword("extended")
  final val EXTERNAL: Keyword = nonReservedKeyword("external")
  final val FETCH: Keyword = nonReservedKeyword("fetch")
  final val FIRST: Keyword = nonReservedKeyword("first")
  final val FN: Keyword = nonReservedKeyword("fn")
  final val FOR: Keyword = nonReservedKeyword("for")
  final val FULL: Keyword = nonReservedKeyword("full")
  final val FUNCTIONS: Keyword = nonReservedKeyword("functions")
  final val GRANT: Keyword = nonReservedKeyword("grant")
  final val IF: Keyword = nonReservedKeyword("if")
  final val INDEX: Keyword = nonReservedKeyword("index")
  final val INTERVAL: Keyword = nonReservedKeyword("interval")
  final val LAST: Keyword = nonReservedKeyword("last")
  final val LIMIT: Keyword = nonReservedKeyword("limit")
  final val MINUS: Keyword = nonReservedKeyword("minus")
  final val NATURAL: Keyword = nonReservedKeyword("natural")
  final val NULLS: Keyword = nonReservedKeyword("nulls")
  final val ONLY: Keyword = nonReservedKeyword("only")
  final val OPTIONS: Keyword = nonReservedKeyword("options")
  final val OVERWRITE: Keyword = nonReservedKeyword("overwrite")
  final val REGEXP: Keyword = nonReservedKeyword("regexp")
  final val RENAME: Keyword = nonReservedKeyword("rename")
  final val REPLACE: Keyword = nonReservedKeyword("replace")
  final val REVOKE: Keyword = nonReservedKeyword("revoke")
  final val RESET: Keyword = nonReservedKeyword("reset")
  final val RESTRICT: Keyword = nonReservedKeyword("restrict")
  final val RLIKE: Keyword = nonReservedKeyword("rlike")
  final val SCHEMAS: Keyword = nonReservedKeyword("schemas")
  final val SEMI: Keyword = nonReservedKeyword("semi")
  final val SHOW: Keyword = nonReservedKeyword("show")
  final val SORT: Keyword = nonReservedKeyword("sort")
  final val START: Keyword = nonReservedKeyword("start")
  final val STOP: Keyword = nonReservedKeyword("stop")
  final val TABLES: Keyword = nonReservedKeyword("tables")
  final val TEMPORARY: Keyword = nonReservedKeyword("temporary")
  final val TRUNCATE: Keyword = nonReservedKeyword("truncate")
  final val USE: Keyword = nonReservedKeyword("use")
  final val USER: Keyword = nonReservedKeyword("user")
  final val USING: Keyword = nonReservedKeyword("using")
  final val VALUES: Keyword = nonReservedKeyword("values")
  final val VIEW: Keyword = nonReservedKeyword("view")
  final val VIEWS: Keyword = nonReservedKeyword("views")

  // Window analytical functions are non-reserved
  final val DURATION: Keyword = nonReservedKeyword("duration")
  final val FOLLOWING: Keyword = nonReservedKeyword("following")
  final val OVER: Keyword = nonReservedKeyword("over")
  final val PRECEDING: Keyword = nonReservedKeyword("preceding")
  final val RANGE: Keyword = nonReservedKeyword("range")
  final val ROW: Keyword = nonReservedKeyword("row")
  final val ROWS: Keyword = nonReservedKeyword("rows")
  final val SLIDE: Keyword = nonReservedKeyword("slide")
  final val UNBOUNDED: Keyword = nonReservedKeyword("unbounded")
  final val WINDOW: Keyword = nonReservedKeyword("window")

  // interval units are not reserved
  final val DAY: Keyword = nonReservedKeyword("day")
  final val HOUR: Keyword = nonReservedKeyword("hour")
  final val MICROSECOND: Keyword = nonReservedKeyword("microsecond")
  final val MILLISECOND: Keyword = nonReservedKeyword("millisecond")
  final val MINUTE: Keyword = nonReservedKeyword("minute")
  final val MONTH: Keyword = nonReservedKeyword("month")
  final val SECOND: Keyword = nonReservedKeyword("second")
  final val WEEK: Keyword = nonReservedKeyword("week")
  final val YEAR: Keyword = nonReservedKeyword("year")

  // cube, rollup, grouping sets etc are not reserved
  final val CUBE: Keyword = nonReservedKeyword("cube")
  final val ROLLUP: Keyword = nonReservedKeyword("rollup")
  final val GROUPING: Keyword = nonReservedKeyword("grouping")
  final val SETS: Keyword = nonReservedKeyword("sets")
  final val LATERAL: Keyword = nonReservedKeyword("lateral")

  // datatypes are not reserved
  final val ARRAY: Keyword = nonReservedKeyword("array")
  final val BIGINT: Keyword = nonReservedKeyword("bigint")
  final val BINARY: Keyword = nonReservedKeyword("binary")
  final val BLOB: Keyword = nonReservedKeyword("blob")
  final val BOOLEAN: Keyword = nonReservedKeyword("boolean")
  final val BYTE: Keyword = nonReservedKeyword("byte")
  final val CHAR: Keyword = nonReservedKeyword("char")
  final val CLOB: Keyword = nonReservedKeyword("clob")
  final val DATE: Keyword = nonReservedKeyword("date")
  final val DECIMAL: Keyword = nonReservedKeyword("decimal")
  final val DOUBLE: Keyword = nonReservedKeyword("double")
  final val FLOAT: Keyword = nonReservedKeyword("float")
  final val INT: Keyword = nonReservedKeyword("int")
  final val INTEGER: Keyword = nonReservedKeyword("integer")
  final val LONG: Keyword = nonReservedKeyword("long")
  final val MAP: Keyword = nonReservedKeyword("map")
  final val NUMERIC: Keyword = nonReservedKeyword("numeric")
  final val PRECISION: Keyword = nonReservedKeyword("precision")
  final val REAL: Keyword = nonReservedKeyword("real")
  final val SHORT: Keyword = nonReservedKeyword("short")
  final val SMALLINT: Keyword = nonReservedKeyword("smallint")
  final val STRING: Keyword = nonReservedKeyword("string")
  final val STRUCT: Keyword = nonReservedKeyword("struct")
  final val TIMESTAMP: Keyword = nonReservedKeyword("timestamp")
  final val TINYINT: Keyword = nonReservedKeyword("tinyint")
  final val VARBINARY: Keyword = nonReservedKeyword("varbinary")
  final val VARCHAR: Keyword = nonReservedKeyword("varchar")

  // for AQP
  final val ERROR: Keyword = nonReservedKeyword("error")
  final val ESTIMATE: Keyword = nonReservedKeyword("estimate")
  final val CONFIDENCE: Keyword = nonReservedKeyword("confidence")
  final val BEHAVIOR: Keyword = nonReservedKeyword("behavior")
  final val SAMPLE: Keyword = nonReservedKeyword("sample")
  final val TOPK: Keyword = nonReservedKeyword("topk")

  // keywords that are neither reserved nor non-reserved and can be freely
  // used as named strictIdentifier
  final val ANALYZE: Keyword = new Keyword("analyze")
  final val BUCKETS: Keyword = new Keyword("buckets")
<<<<<<< HEAD
  final val CASCADE: Keyword = new Keyword("cascade")
  final val CHECK: Keyword = new Keyword("check")
  final val CONSTRAINT: Keyword = new Keyword("constraint")
  final val CLUSTERED: Keyword = new Keyword("clustered")
  final val DATABASE: Keyword = new Keyword("database")
  final val DATABASES: Keyword = new Keyword("databases")
  final val FOREIGN: Keyword = new Keyword("foreign")
  final val FORMATTED: Keyword = new Keyword("formatted")
  final val LOAD: Keyword = new Keyword("load")
  final val MSCK: Keyword = new Keyword("msck")
  final val PARTITIONED: Keyword = nonReservedKeyword("partitioned")
  final val PURGE: Keyword = nonReservedKeyword("purge")
  final val RETURNS: Keyword = new Keyword("returns")
  final val SORTED: Keyword = new Keyword("sorted")
  final val TBLPROPERTIES: Keyword = new Keyword("tblproperties")
  final val TEMP: Keyword = new Keyword("temp")
  final val TRIGGER: Keyword = new Keyword("trigger")
  final val UNIQUE: Keyword = new Keyword("unique")

  override def logWarning(msg: => String): Unit = super.logWarning(msg)

  override def logError(msg: => String): Unit = super.logError(msg)
=======
  final val CACHE: Keyword = new Keyword("cache")
  final val CASCADE: Keyword = new Keyword("cascade")
  final val CLUSTER: Keyword = new Keyword("cluster")
  final val CLUSTERED: Keyword = new Keyword("clustered")
  final val CODEGEN: Keyword = new Keyword("codegen")
  final val COLUMNS: Keyword = new Keyword("columns")
  final val COMPUTE: Keyword = new Keyword("compute")
  final val DATABASE: Keyword = new Keyword("database")
  final val DATABASES: Keyword = new Keyword("databases")
  final val DEPLOY: Keyword = new Keyword("deploy")
  final val DISK_STORE: Keyword = new Keyword("diskstore")
  final val FORMATTED: Keyword = new Keyword("formatted")
  final val GLOBAL: Keyword = new Keyword("global")
  final val HASH: Keyword = new Keyword("hash")
  final val INIT: Keyword = new Keyword("init")
  final val JAR: Keyword = new Keyword("jar")
  final val JARS: Keyword = new Keyword("jars")
  final val LAZY: Keyword = new Keyword("lazy")
  final val LDAPGROUP: Keyword = new Keyword("ldapgroup")
  final val LEVEL: Keyword = new Keyword("level")
  final val LIST: Keyword = new Keyword("list")
  final val LOCATION: Keyword = new Keyword("location")
  final val MEMBERS: Keyword = new Keyword("members")
  final val OF: Keyword = new Keyword("of")
  final val OUT: Keyword = new Keyword("out")
  final val PACKAGE: Keyword = new Keyword("package")
  final val PACKAGES: Keyword = new Keyword("packages")
  final val PATH: Keyword = new Keyword("path")
  final val PARTITION: Keyword = new Keyword("partition")
  final val PARTITIONED: Keyword = new Keyword("partitioned")
  final val PERCENT: Keyword = new Keyword("percent")
  final val POLICY: Keyword = new Keyword("policy")
  final val PURGE: Keyword = new Keyword("purge")
  final val PUT: Keyword = new Keyword("put")
  final val REFRESH: Keyword = new Keyword("refresh")
  final val REPOS: Keyword = new Keyword("repos")
  final val RETURNS: Keyword = new Keyword("returns")
  final val SECURITY: Keyword = new Keyword("security")
  final val SERDE: Keyword = new Keyword("serde")
  final val SERDEPROPERTIES: Keyword = new Keyword("serdeproperties")
  final val SORTED: Keyword = new Keyword("sorted")
  final val STATISTICS: Keyword = new Keyword("statistics")
  final val STREAM: Keyword = new Keyword("stream")
  final val STREAMING: Keyword = new Keyword("streaming")
  final val TABLESAMPLE: Keyword = new Keyword("tablesample")
  final val TBLPROPERTIES: Keyword = new Keyword("tblproperties")
  final val TEMP: Keyword = new Keyword("temp")
  final val UNDEPLOY: Keyword = new Keyword("undeploy")
  final val UNCACHE: Keyword = new Keyword("uncache")
  final val UNSET: Keyword = new Keyword("unset")
>>>>>>> d45f30e2
}<|MERGE_RESOLUTION|>--- conflicted
+++ resolved
@@ -24,11 +24,7 @@
 import org.eclipse.collections.impl.set.mutable.UnifiedSet
 import org.parboiled2._
 
-<<<<<<< HEAD
-import org.apache.spark.Logging
-=======
 import org.apache.spark.sql.catalyst.parser.ParserUtils
->>>>>>> d45f30e2
 import org.apache.spark.sql.catalyst.plans.logical.LogicalPlan
 import org.apache.spark.sql.catalyst.{FunctionIdentifier, IdentifierWithDatabase, TableIdentifier}
 import org.apache.spark.sql.collection.Utils
@@ -326,7 +322,7 @@
   }
 
   protected final def packageIdentifierPart: Rule1[String] = rule {
-    atomic(capture((Consts.identifier | Consts.hyphen | Consts.dot).+)) ~ ws ~> { (s: String) =>
+    atomic(capture((Consts.identifier | Consts.hyphen | Consts.dot). +)) ~ ws ~> { (s: String) =>
       val lcase = lower(s)
       test(!Consts.reservedKeywords.contains(lcase)) ~
           push(if (caseSensitive) s else lcase)
@@ -369,7 +365,7 @@
 final class ParseException(msg: String, cause: Option[Throwable] = None)
     extends AnalysisException(msg, None, None, None, cause)
 
-object SnappyParserConsts extends Logging {
+object SnappyParserConsts {
   final val space: CharPredicate = CharPredicate(' ', '\t')
   final val whitespace: CharPredicate = CharPredicate(
     ' ', '\t', '\n', '\r', '\f')
@@ -537,10 +533,6 @@
   final val DEFAULT: Keyword = nonReservedKeyword("default")
   final val DESCRIBE: Keyword = nonReservedKeyword("describe")
   final val DISABLE: Keyword = nonReservedKeyword("disable")
-<<<<<<< HEAD
-  final val DISKSTORE: Keyword = nonReservedKeyword("diskstore")
-=======
->>>>>>> d45f30e2
   final val DISTRIBUTE: Keyword = nonReservedKeyword("distribute")
   final val ENABLE: Keyword = nonReservedKeyword("enable")
   final val END: Keyword = nonReservedKeyword("end")
@@ -660,32 +652,10 @@
   // used as named strictIdentifier
   final val ANALYZE: Keyword = new Keyword("analyze")
   final val BUCKETS: Keyword = new Keyword("buckets")
-<<<<<<< HEAD
+  final val CACHE: Keyword = new Keyword("cache")
   final val CASCADE: Keyword = new Keyword("cascade")
   final val CHECK: Keyword = new Keyword("check")
   final val CONSTRAINT: Keyword = new Keyword("constraint")
-  final val CLUSTERED: Keyword = new Keyword("clustered")
-  final val DATABASE: Keyword = new Keyword("database")
-  final val DATABASES: Keyword = new Keyword("databases")
-  final val FOREIGN: Keyword = new Keyword("foreign")
-  final val FORMATTED: Keyword = new Keyword("formatted")
-  final val LOAD: Keyword = new Keyword("load")
-  final val MSCK: Keyword = new Keyword("msck")
-  final val PARTITIONED: Keyword = nonReservedKeyword("partitioned")
-  final val PURGE: Keyword = nonReservedKeyword("purge")
-  final val RETURNS: Keyword = new Keyword("returns")
-  final val SORTED: Keyword = new Keyword("sorted")
-  final val TBLPROPERTIES: Keyword = new Keyword("tblproperties")
-  final val TEMP: Keyword = new Keyword("temp")
-  final val TRIGGER: Keyword = new Keyword("trigger")
-  final val UNIQUE: Keyword = new Keyword("unique")
-
-  override def logWarning(msg: => String): Unit = super.logWarning(msg)
-
-  override def logError(msg: => String): Unit = super.logError(msg)
-=======
-  final val CACHE: Keyword = new Keyword("cache")
-  final val CASCADE: Keyword = new Keyword("cascade")
   final val CLUSTER: Keyword = new Keyword("cluster")
   final val CLUSTERED: Keyword = new Keyword("clustered")
   final val CODEGEN: Keyword = new Keyword("codegen")
@@ -694,7 +664,8 @@
   final val DATABASE: Keyword = new Keyword("database")
   final val DATABASES: Keyword = new Keyword("databases")
   final val DEPLOY: Keyword = new Keyword("deploy")
-  final val DISK_STORE: Keyword = new Keyword("diskstore")
+  final val DISKSTORE: Keyword = new Keyword("diskstore")
+  final val FOREIGN: Keyword = new Keyword("foreign")
   final val FORMATTED: Keyword = new Keyword("formatted")
   final val GLOBAL: Keyword = new Keyword("global")
   final val HASH: Keyword = new Keyword("hash")
@@ -705,8 +676,10 @@
   final val LDAPGROUP: Keyword = new Keyword("ldapgroup")
   final val LEVEL: Keyword = new Keyword("level")
   final val LIST: Keyword = new Keyword("list")
+  final val LOAD: Keyword = new Keyword("load")
   final val LOCATION: Keyword = new Keyword("location")
   final val MEMBERS: Keyword = new Keyword("members")
+  final val MSCK: Keyword = new Keyword("msck")
   final val OF: Keyword = new Keyword("of")
   final val OUT: Keyword = new Keyword("out")
   final val PACKAGE: Keyword = new Keyword("package")
@@ -731,8 +704,9 @@
   final val TABLESAMPLE: Keyword = new Keyword("tablesample")
   final val TBLPROPERTIES: Keyword = new Keyword("tblproperties")
   final val TEMP: Keyword = new Keyword("temp")
+  final val TRIGGER: Keyword = new Keyword("trigger")
+  final val UNCACHE: Keyword = new Keyword("uncache")
+  final val UNIQUE: Keyword = new Keyword("unique")
   final val UNDEPLOY: Keyword = new Keyword("undeploy")
-  final val UNCACHE: Keyword = new Keyword("uncache")
   final val UNSET: Keyword = new Keyword("unset")
->>>>>>> d45f30e2
 }