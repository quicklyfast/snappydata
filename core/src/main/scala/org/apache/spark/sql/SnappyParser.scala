/*
 * Copyright (c) 2018 SnappyData, Inc. All rights reserved.
 *
 * Licensed under the Apache License, Version 2.0 (the "License"); you
 * may not use this file except in compliance with the License. You
 * may obtain a copy of the License at
 *
 * http://www.apache.org/licenses/LICENSE-2.0
 *
 * Unless required by applicable law or agreed to in writing, software
 * distributed under the License is distributed on an "AS IS" BASIS,
 * WITHOUT WARRANTIES OR CONDITIONS OF ANY KIND, either express or
 * implied. See the License for the specific language governing
 * permissions and limitations under the License. See accompanying
 * LICENSE file.
 */
package org.apache.spark.sql

import java.util.function.BiConsumer

import scala.collection.mutable
import scala.language.implicitConversions
import scala.util.{Failure, Success, Try}

import com.gemstone.gemfire.internal.shared.ClientSharedUtils
import com.google.common.primitives.Ints
import com.pivotal.gemfirexd.internal.iapi.error.StandardException
import com.pivotal.gemfirexd.internal.shared.common.reference.SQLState
import io.snappydata.sql.catalog.CatalogObjectType
import io.snappydata.{Property, QueryHint}
import org.parboiled2._
import shapeless.{::, HNil}

import org.apache.spark.sql.SnappyParserConsts.plusOrMinus
import org.apache.spark.sql.catalyst.analysis._
import org.apache.spark.sql.catalyst.expressions._
import org.apache.spark.sql.catalyst.expressions.aggregate.{AggregateExpression, Complete, Count}
import org.apache.spark.sql.catalyst.plans._
import org.apache.spark.sql.catalyst.plans.logical.{LogicalPlan, _}
import org.apache.spark.sql.catalyst.{CatalystTypeConverters, FunctionIdentifier, TableIdentifier}
<<<<<<< HEAD
import org.apache.spark.sql.collection.Utils
import org.apache.spark.sql.execution.{PutIntoValuesColumnTable, ShowSnappyTablesCommand, ShowViewsCommand}
=======
>>>>>>> cd0f20d8
import org.apache.spark.sql.execution.command._
import org.apache.spark.sql.internal.{LikeEscapeSimplification, LogicalPlanWithHints}
import org.apache.spark.sql.sources.{Delete, DeleteFromTable, Insert, PutIntoTable, Update}
import org.apache.spark.sql.streaming.WindowLogicalPlan
import org.apache.spark.sql.types._
import org.apache.spark.sql.{SnappyParserConsts => Consts}
import org.apache.spark.streaming.Duration
import org.apache.spark.unsafe.types.{CalendarInterval, UTF8String}
import org.apache.spark.util.random.RandomSampler

class SnappyParser(session: SnappySession)
    extends SnappyDDLParser(session) with ParamLiteralHolder {

  private[this] final var _input: ParserInput = _

  protected final var _questionMarkCounter: Int = _
  protected final var _isPreparePhase: Boolean = _
  protected final var _parameterValueSet: Option[_] = None
  protected final var _fromRelations: mutable.Stack[LogicalPlan] = new mutable.Stack[LogicalPlan]

  override final def input: ParserInput = _input

  final def questionMarkCounter: Int = _questionMarkCounter

  private[sql] final def input_=(in: ParserInput): Unit = {
    clearQueryHints()
    _input = in
    clearConstants()
    _questionMarkCounter = 0
    tokenize = false
  }

  private[sql] def setPreparedQuery(preparePhase: Boolean, paramSet: Option[_]): Unit = {
    _isPreparePhase = preparePhase
    _parameterValueSet = paramSet
  }

  protected final type WhenElseType = (Seq[(Expression, Expression)],
      Option[Expression])
  protected final type JoinRuleType = (Option[JoinType], LogicalPlan,
      Option[Expression])

  private def toDecimalLiteral(s: String, checkExactNumeric: Boolean): Expression = {
    val decimal = BigDecimal(s)
    if (checkExactNumeric) {
      try {
        return newTokenizedLiteral(decimal.toIntExact, IntegerType)
      } catch {
        case _: ArithmeticException =>
          try {
            return newTokenizedLiteral(decimal.toLongExact, LongType)
          } catch {
            case _: ArithmeticException =>
          }
      }
    }
    val precision = decimal.precision
    val scale = decimal.scale
    val sysDefaultType = DecimalType.SYSTEM_DEFAULT
    if (precision == sysDefaultType.precision &&
        scale == sysDefaultType.scale) {
      newTokenizedLiteral(Decimal(decimal), sysDefaultType)
    } else {
      newTokenizedLiteral(Decimal(decimal), DecimalType(Math.max(precision, scale), scale))
    }
  }

  private def toNumericLiteral(s: String): Expression = {
    // quick pass through the string to check for floats
    var noDecimalPoint = true
    var index = 0
    val len = s.length
    // use double if ending with D/d, float for F/f and long for L/l

    s.charAt(len - 1) match {
      case 'D' | 'd' =>
        if (s.length > 2) {
          s.charAt(len - 2) match {
            case 'B' | 'b' => return toDecimalLiteral(s.substring(0, len - 2),
              checkExactNumeric = false)
            case c if Character.isDigit(c) => return newTokenizedLiteral(
              java.lang.Double.parseDouble(s.substring(0, len - 1)), DoubleType)
            case _ => throw new ParseException(s"Found non numeric token $s")
          }
        } else {
          return newTokenizedLiteral(
            java.lang.Double.parseDouble(s.substring(0, len - 1)), DoubleType)
        }
      case 'F' | 'f' => if (Character.isDigit(s.charAt(len - 2))) {
        return newTokenizedLiteral(
          java.lang.Float.parseFloat(s.substring(0, len - 1)), FloatType)
      } else {
        throw new ParseException(s"Found non numeric token $s")
      }
      case 'L' | 'l' => if (Character.isDigit(s.charAt(len - 2))) {
        return newTokenizedLiteral(
          java.lang.Long.parseLong(s.substring(0, len - 1)), LongType)
      } else {
        throw new ParseException(s"Found non numeric token $s")
      }
      case _ =>
    }
    while (index < len) {
      val c = s.charAt(index)
      if (noDecimalPoint && c == '.') {
        noDecimalPoint = false
      } else if (c == 'e' || c == 'E') {
        // follow the behavior in MS SQL Server
        // https://msdn.microsoft.com/en-us/library/ms179899.aspx
        return newTokenizedLiteral(java.lang.Double.parseDouble(s), DoubleType)
      }
      index += 1
    }
    if (noDecimalPoint) {
      // case of integral value
      // most cases should be handled by Long, so try that first
      try {
        val longValue = java.lang.Long.parseLong(s)
        if (longValue >= Int.MinValue && longValue <= Int.MaxValue) {
          newTokenizedLiteral(longValue.toInt, IntegerType)
        } else {
          newTokenizedLiteral(longValue, LongType)
        }
      } catch {
        case _: NumberFormatException =>
          toDecimalLiteral(s, checkExactNumeric = true)
      }
    } else {
      toDecimalLiteral(s, checkExactNumeric = false)
    }

  }

  private def updatePerTableQueryHint(tableIdent: TableIdentifier,
      optAlias: Option[String]): Unit = {
    if (queryHints.isEmpty) return
    val indexHint = queryHints.remove(QueryHint.Index.toString)
    if (indexHint ne null) {
      val table = optAlias match {
        case Some(alias) => alias
        case _ => tableIdent.unquotedString
      }
      queryHints.put(QueryHint.Index.toString + table, indexHint)
    }
  }

  private final def assertNoQueryHint(plan: LogicalPlan, optAlias: Option[String]): Unit = {
    if (!queryHints.isEmpty) {
      val hintStr = QueryHint.Index.toString
      queryHints.forEach(new BiConsumer[String, String] {
        override def accept(key: String, value: String): Unit = {
          if (key.startsWith(hintStr)) {
            val tableString = optAlias match {
              case Some(a) => a
              case None => plan.treeString(verbose = false)
            }
            throw new ParseException(
              s"Query hint '$hintStr' cannot be applied to derived table: $tableString")
          }
        }
      })
    }
  }

  protected final def literal: Rule1[Expression] = rule {
    stringLiteral ~> ((s: String) => newTokenizedLiteral(UTF8String.fromString(s), StringType)) |
    numericLiteral ~> ((s: String) => toNumericLiteral(s)) |
    booleanLiteral ~> ((b: Boolean) => newTokenizedLiteral(b, BooleanType)) |
    NULL ~> (() => Literal(null, NullType)) // no tokenization for nulls
  }

  protected final def paramLiteralQuestionMark: Rule1[Expression] = rule {
    questionMark ~> (() => {
      _questionMarkCounter += 1
      if (_isPreparePhase) {
        ParamLiteral(Row(_questionMarkCounter), NullType, 0, execId = -1, tokenized = true)
      } else {
        assert(_parameterValueSet.isDefined,
          "For Prepared Statement, Parameter constants are not provided")
        val (scalaTypeVal, dataType) = session.getParameterValue(
          _questionMarkCounter, _parameterValueSet.get)
        val catalystTypeVal = CatalystTypeConverters.convertToCatalyst(scalaTypeVal)
        newTokenizedLiteral(catalystTypeVal, dataType)
      }
    })
  }

  private[sql] final def addTokenizedLiteral(v: Any, dataType: DataType): TokenizedLiteral = {
    if (session.planCaching) addParamLiteralToContext(v, dataType)
    else new TokenLiteral(v, dataType)
  }

  protected final def newTokenizedLiteral(v: Any, dataType: DataType): Expression = {
    if (tokenize) addTokenizedLiteral(v, dataType) else Literal(v, dataType)
  }

  protected final def newLiteral(v: Any, dataType: DataType): Expression = {
    if (tokenize) new TokenLiteral(v, dataType).markFoldable(true) else Literal(v, dataType)
  }

  protected final def month: Rule1[Int] = rule {
    integral ~ MONTH ~> ((num: String) => num.toInt)
  }

  protected final def year: Rule1[Int] = rule {
    integral ~ YEAR ~> ((num: String) => num.toInt)
  }

  protected final def microsecond: Rule1[Long] = rule {
    integral ~ (MICROS | MICROSECOND) ~> ((num: String) => num.toLong)
  }

  protected final def millisecond: Rule1[Long] = rule {
    integral ~ (MILLIS | MILLISECOND) ~> ((num: String) => num.toLong)
  }

  protected final def second: Rule1[Long] = rule {
    integral ~ (SECS | SECOND) ~> ((num: String) => num.toLong)
  }

  protected final def minute: Rule1[Long] = rule {
    integral ~ (MINS | MINUTE) ~> ((num: String) => num.toLong)
  }

  protected final def hour: Rule1[Long] = rule {
    integral ~ HOUR ~> ((num: String) => num.toLong)
  }

  protected final def day: Rule1[Long] = rule {
    integral ~ DAY ~> ((num: String) => num.toLong)
  }

  protected final def week: Rule1[Long] = rule {
    integral ~ WEEK ~> ((num: String) => num.toLong)
  }

  protected final def intervalType: Rule1[DataType] = rule {
    INTERVAL ~> (() => CalendarIntervalType)
  }

  protected def intervalLiteral: Rule1[Expression] = rule {
    INTERVAL ~ (
        stringLiteral ~ (
            YEAR ~ TO ~ MONTH ~> ((s: String) => newTokenizedLiteral(
              CalendarInterval.fromYearMonthString(s), CalendarIntervalType)) |
            DAY ~ TO ~ (SECS | SECOND) ~> ((s: String) => newTokenizedLiteral(
              CalendarInterval.fromDayTimeString(s), CalendarIntervalType)) |
            YEAR ~> ((s: String) => newTokenizedLiteral(
              CalendarInterval.fromSingleUnitString("year", s), CalendarIntervalType)) |
            MONTH ~> ((s: String) => newTokenizedLiteral(
              CalendarInterval.fromSingleUnitString("month", s), CalendarIntervalType)) |
            DAY ~> ((s: String) => newTokenizedLiteral(
              CalendarInterval.fromSingleUnitString("day", s), CalendarIntervalType)) |
            HOUR ~> ((s: String) => newTokenizedLiteral(
              CalendarInterval.fromSingleUnitString("hour", s), CalendarIntervalType)) |
            (MINS | MINUTE) ~> ((s: String) => newTokenizedLiteral(
              CalendarInterval.fromSingleUnitString("minute", s), CalendarIntervalType)) |
            (SECS | SECOND) ~> ((s: String) => newTokenizedLiteral(
              CalendarInterval.fromSingleUnitString("second", s), CalendarIntervalType))
        ) |
        year.? ~ month.? ~ week.? ~ day.? ~ hour.? ~ minute.? ~
            second.? ~ millisecond.? ~ microsecond.? ~> { (y: Any, m: Any,
            w: Any, d: Any, h: Any, m2: Any, s: Any, m3: Any, m4: Any) =>
          val year = y.asInstanceOf[Option[Int]]
          val month = m.asInstanceOf[Option[Int]]
          val week = w.asInstanceOf[Option[Long]]
          val day = d.asInstanceOf[Option[Long]]
          val hour = h.asInstanceOf[Option[Long]]
          val minute = m2.asInstanceOf[Option[Long]]
          val second = s.asInstanceOf[Option[Long]]
          val millis = m3.asInstanceOf[Option[Long]]
          val micros = m4.asInstanceOf[Option[Long]]
          if (!Seq(year, month, week, day, hour, minute, second, millis,
            micros).exists(_.isDefined)) {
            throw new ParseException(
              "No interval can be constructed, at least one" +
                  " time unit should be given for interval literal")
          }
          val months = year.map(_ * 12).getOrElse(0) + month.getOrElse(0)
          val microseconds =
            week.map(_ * CalendarInterval.MICROS_PER_WEEK).getOrElse(0L) +
            day.map(_ * CalendarInterval.MICROS_PER_DAY).getOrElse(0L) +
            hour.map(_ * CalendarInterval.MICROS_PER_HOUR).getOrElse(0L) +
            minute.map(_ * CalendarInterval.MICROS_PER_MINUTE).getOrElse(0L) +
            second.map(_ * CalendarInterval.MICROS_PER_SECOND).getOrElse(0L) +
            millis.map(_ * CalendarInterval.MICROS_PER_MILLI).getOrElse(0L) +
            micros.getOrElse(0L)
          newTokenizedLiteral(new CalendarInterval(months, microseconds), CalendarIntervalType)
        }
    )
  }

  protected final def unsignedFloat: Rule1[String] = rule {
    capture(
      CharPredicate.Digit.* ~ '.' ~ CharPredicate.Digit. + ~
          scientificNotation.? |
      CharPredicate.Digit. + ~ scientificNotation
    ) ~ ws
  }

  final def alias: Rule1[String] = rule {
    AS ~ identifier | strictIdentifier
  }

  final def namedExpression: Rule1[Expression] = rule {
    expression ~ alias.? ~> ((e: Expression, a: Any) => {
      a.asInstanceOf[Option[String]] match {
        case None => e
        case Some(n) => Alias(e, n)()
      }
    })
  }

  final def parseDataType: Rule1[DataType] = rule {
    ws ~ dataType ~ EOI
  }

  final def parseExpression: Rule1[Expression] = rule {
    ws ~ namedExpression ~ EOI
  }

  final def parseTableIdentifier: Rule1[TableIdentifier] = rule {
    ws ~ tableIdentifier ~ EOI
  }

  final def parseIdentifier: Rule1[String] = rule {
    ws ~ identifier ~ EOI
  }

  final def parseIdentifiers: Rule1[Seq[String]] = rule {
    ws ~ (identifier + commaSep) ~ EOI
  }

  protected final def expression: Rule1[Expression] = rule {
    andExpression ~ (OR ~ andExpression ~>
        ((e1: Expression, e2: Expression) => Or(e1, e2))).*
  }

  protected final def expressionNoTokens: Rule1[Expression] = rule {
    push(tokenize) ~ TOKENIZE_END ~ expression ~> { (tokenized: Boolean, e: Expression) =>
      tokenize = tokenized
      e
    }
  }

  protected final def andExpression: Rule1[Expression] = rule {
    notExpression ~ (AND ~ notExpression ~>
        ((e1: Expression, e2: Expression) => And(e1, e2))).*
  }

  protected final def notExpression: Rule1[Expression] = rule {
    (NOT ~ push(true)).? ~ comparisonExpression ~> ((not: Any, e: Expression) =>
      if (not.asInstanceOf[Option[Boolean]].isEmpty) e else Not(e))
  }

  protected final def comparisonExpression: Rule1[Expression] = rule {
    termExpression ~ (
        '=' ~ '='.? ~ ws ~ termExpression ~> EqualTo |
        '>' ~ (
          '=' ~ ws ~ termExpression ~> GreaterThanOrEqual |
          '>' ~ (
            '>' ~ ws ~ termExpression ~> ShiftRightUnsigned |
            ws ~ termExpression ~> ShiftRight
          ) |
          ws ~ termExpression ~> GreaterThan
        ) |
        '<' ~ (
          '=' ~ (
            '>' ~ ws ~ termExpression ~> EqualNullSafe |
            ws ~ termExpression ~> LessThanOrEqual
          ) |
          '>' ~ ws ~ termExpression ~>
              ((e1: Expression, e2: Expression) => Not(EqualTo(e1, e2))) |
          '<' ~ ws ~ termExpression ~> ShiftLeft |
          ws ~ termExpression ~> LessThan
        ) |
        '!' ~ '=' ~ ws ~ termExpression ~>
            ((e1: Expression, e2: Expression) => Not(EqualTo(e1, e2))) |
        invertibleExpression |
        IS ~ (
            (NOT ~ push(true)).? ~ NULL ~> ((e: Expression, not: Any) =>
              if (not.asInstanceOf[Option[Boolean]].isEmpty) IsNull(e)
              else IsNotNull(e)) |
            (NOT ~ push(true)).? ~ DISTINCT ~ FROM ~
                termExpression ~> ((e1: Expression, not: Any, e2: Expression) =>
              if (not.asInstanceOf[Option[Boolean]].isDefined) EqualNullSafe(e1, e2)
              else Not(EqualNullSafe(e1, e2)))
        ) |
        NOT ~ invertibleExpression ~> Not |
        MATCH.asInstanceOf[Rule[Expression::HNil, Expression::HNil]]
    )
  }

  protected final def likeExpression(left: Expression, right: TokenizedLiteral): Expression = {
    val pattern = right.valueString
    removeIfParamLiteralFromContext(right)
    if (Consts.optimizableLikePattern.matcher(pattern).matches()) {
      val size = pattern.length
      val expression = if (pattern.charAt(0) == '%') {
        if (pattern.charAt(size - 1) == '%') {
          Contains(left, addTokenizedLiteral(
            UTF8String.fromString(pattern.substring(1, size - 1)), StringType))
        } else {
          EndsWith(left, addTokenizedLiteral(
            UTF8String.fromString(pattern.substring(1)), StringType))
        }
      } else if (pattern.charAt(size - 1) == '%') {
        StartsWith(left, addTokenizedLiteral(
          UTF8String.fromString(pattern.substring(0, size - 1)), StringType))
      } else {
        // check for startsWith and endsWith
        val wildcardIndex = pattern.indexOf('%')
        if (wildcardIndex != -1) {
          val prefix = pattern.substring(0, wildcardIndex)
          val postfix = pattern.substring(wildcardIndex + 1)
          val prefixLiteral = addTokenizedLiteral(UTF8String.fromString(prefix), StringType)
          val suffixLiteral = addTokenizedLiteral(UTF8String.fromString(postfix), StringType)
          And(GreaterThanOrEqual(Length(left),
            addTokenizedLiteral(prefix.length + postfix.length, IntegerType)),
            And(StartsWith(left, prefixLiteral), EndsWith(left, suffixLiteral)))
        } else {
          // no wildcards
          EqualTo(left, addTokenizedLiteral(UTF8String.fromString(pattern), StringType))
        }
      }
      expression
    } else {
      LikeEscapeSimplification.simplifyLike(this,
        Like(left, newLiteral(right.value, right.dataType)), left, pattern)
    }
  }

  /**
    * Expressions which can be preceeded by a NOT. This assumes one expression
    * already pushed on stack which it will pop and then push back the result
    * Expression (hence the slightly odd looking type)
    */
  protected final def invertibleExpression: Rule[Expression :: HNil,
      Expression :: HNil] = rule {
    LIKE ~ termExpression ~>
        ((e1: Expression, e2: Expression) => e2 match {
          case l: TokenizedLiteral if !l.value.isInstanceOf[Row] => likeExpression(e1, l)
          case _ => Like(e1, e2)
        }) |
    IN ~ '(' ~ ws ~ (
        (termExpression * commaSep) ~ ')' ~ ws ~> ((e: Expression, es: Any) =>
          In(e, es.asInstanceOf[Seq[Expression]])) |
        query ~ ')' ~ ws ~> ((e1: Expression, plan: LogicalPlan) =>
          In(e1, Seq(ListQuery(plan))))
        ) |
    BETWEEN ~ termExpression ~ AND ~ termExpression ~>
        ((e: Expression, el: Expression, eu: Expression) =>
          And(GreaterThanOrEqual(e, el), LessThanOrEqual(e, eu))) |
    (RLIKE | REGEXP) ~ termExpression ~>
        ((e1: Expression, e2: Expression) => e2 match {
          case l: TokenizedLiteral if !l.value.isInstanceOf[Row] =>
            removeIfParamLiteralFromContext(l)
            RLike(e1, newLiteral(l.value, l.dataType))
          case _ => RLike(e1, e2)
        })
  }

  protected final def termExpression: Rule1[Expression] = rule {
    productExpression ~ (capture(plusOrMinus) ~ ws ~ productExpression ~>
        ((e1: Expression, op: String, e2: Expression) =>
          if (op.charAt(0) == '+') Add(e1, e2) else Subtract(e1, e2))).*
  }

  protected final def productExpression: Rule1[Expression] = rule {
    baseExpression ~ (
        "||" ~ ws ~ baseExpression ~> ((e1: Expression, e2: Expression) =>
          e1 match {
            case Concat(children) => Concat(children :+ e2)
            case _ => Concat(Seq(e1, e2))
          }) |
        capture(Consts.arithmeticOperator) ~ ws ~ baseExpression ~>
            ((e1: Expression, op: String, e2: Expression) =>
          op.charAt(0) match {
            case '*' => Multiply(e1, e2)
            case '/' => Divide(e1, e2)
            case '%' => Remainder(e1, e2)
            case '&' => BitwiseAnd(e1, e2)
            case '|' => BitwiseOr(e1, e2)
            case '^' => BitwiseXor(e1, e2)
            case c => throw new IllegalStateException(
              s"unexpected operation '$c'")
          }) |
        '[' ~ ws ~ baseExpression ~ ']' ~ ws ~> ((base: Expression,
            extraction: Expression) => {
          // extraction should be a literal if type is string (integer can be ParamLiteral)
          val ord = extraction match {
            case l: TokenizedLiteral if l.dataType == StringType =>
              removeIfParamLiteralFromContext(l)
              newLiteral(l.value, l.dataType)
            case o => o
          }
          UnresolvedExtractValue(base, ord)
        }) |
        '.' ~ ws ~ identifier ~> ((base: Expression, fieldName: String) =>
          UnresolvedExtractValue(base, newLiteral(UTF8String.fromString(fieldName), StringType)))
    ).*
  }

  protected final def streamWindowOptions: Rule1[(Duration,
      Option[Duration])] = rule {
    WINDOW ~ '(' ~ ws ~ DURATION ~ durationUnit ~ (commaSep ~
        SLIDE ~ durationUnit).? ~ ')' ~ ws ~> ((d: Duration, s: Any) =>
      (d, s.asInstanceOf[Option[Duration]]))
  }

  protected final def extractGroupingSet(
      child: LogicalPlan,
      aggregations: Seq[NamedExpression],
      groupByExprs: Seq[Expression],
      groupingSets: Seq[Seq[Expression]]): GroupingSets = {
    val keyMap = groupByExprs.zipWithIndex.toMap
    val numExpressions = keyMap.size
    val mask = (1 << numExpressions) - 1
    val bitmasks: Seq[Int] = groupingSets.map(set => set.foldLeft(mask)((bitmap, col) => {
      require(keyMap.contains(col), s"$col doesn't show up in the GROUP BY list")
      bitmap & ~(1 << (numExpressions - 1 - keyMap(col)))
    }))
    GroupingSets(bitmasks, groupByExprs, child, aggregations)
  }

  protected final def groupingSetExpr: Rule1[Seq[Expression]] = rule {
    '(' ~ ws ~ (expression * commaSep) ~ ')' ~ ws ~>
        ((e: Any) => e.asInstanceOf[Seq[Expression]]) |
    (expression + commaSep)
  }

  protected final def cubeRollUpGroupingSet: Rule1[
      (Seq[Seq[Expression]], String)] = rule {
    WITH ~ (
        CUBE ~> (() => (Seq(Seq[Expression]()), "CUBE")) |
        ROLLUP ~> (() => (Seq(Seq[Expression]()), "ROLLUP"))
    ) |
    GROUPING ~ SETS ~ ('(' ~ ws ~ (groupingSetExpr + commaSep) ~ ')' ~ ws)  ~>
        ((gs: Seq[Seq[Expression]]) => (gs, "GROUPINGSETS"))
  }

  protected final def groupBy: Rule1[(Seq[Expression],
      Seq[Seq[Expression]], String)] = rule {
    GROUP ~ BY ~ (expression + commaSep) ~ cubeRollUpGroupingSet.? ~>
        ((g: Any, crgs: Any) => {
          // change top-level tokenized literals to literals for GROUP BY 1 kind of queries
          val groupingExprs = g.asInstanceOf[Seq[Expression]].map {
            case p: ParamLiteral => removeParamLiteralFromContext(p); p.asLiteral
            case l: TokenLiteral => l
            case e => e
          }
          val cubeRollupGrSetExprs = crgs.asInstanceOf[Option[(Seq[
              Seq[Expression]], String)]] match {
            case None => (Seq(Nil), "")
            case Some(e) => e
          }
          (groupingExprs, cubeRollupGrSetExprs._1, cubeRollupGrSetExprs._2)
        })
  }

  private def createSample(fraction: Double): LogicalPlan => Sample = child => {
    // The range of fraction accepted by Sample is [0, 1]. Because Hive's block sampling
    // function takes X PERCENT as the input and the range of X is [0, 100], we need to
    // adjust the fraction.
    val eps = RandomSampler.roundingEpsilon
    if (!(fraction >= 0.0 - eps && fraction <= 1.0 + eps)) {
      throw new ParseException(s"Sampling fraction ($fraction) must be on interval [0, 1]")
    }
    Sample(0.0, fraction, withReplacement = false, (math.random * 1000).toInt, child)(true)
  }

  protected final def toDouble(s: String): Double =
    toNumericLiteral(s).eval(EmptyRow).asInstanceOf[Number].doubleValue()

  protected final def sample: Rule1[LogicalPlan => LogicalPlan] = rule {
    TABLESAMPLE ~ '(' ~ ws ~ (
        numericLiteral ~ PERCENT ~> ((s: String) => createSample(toDouble(s))) |
        integral ~ OUT ~ OF ~ integral ~> ((n: String, d: String) =>
          createSample(toDouble(n) / toDouble(d))) |
        expression ~ ROWS ~> ((e: Expression) => { child: LogicalPlan => Limit(e, child) })
    ) ~ ')' ~ ws
  }

  protected final def relationFactor: Rule1[LogicalPlan] = rule {
    relationLeaf ~ sample.? ~ alias.? ~> { (rel: LogicalPlan, s: Any, a: Any) =>
      val optAlias = a.asInstanceOf[Option[String]]
      val plan = rel match {
        case u@UnresolvedRelation(tableIdent, None) =>
          updatePerTableQueryHint(tableIdent, optAlias)
          if (optAlias.isEmpty) u else u.copy(alias = optAlias)
        case w@WindowLogicalPlan(_, _, u@UnresolvedRelation(tableIdent, None), _) =>
          updatePerTableQueryHint(tableIdent, optAlias)
          if (optAlias.isDefined) w.child = u.copy(alias = optAlias)
          w
        case w@WindowLogicalPlan(_, _, child, _) =>
          assertNoQueryHint(rel, optAlias)
          if (optAlias.isDefined) w.child = SubqueryAlias(optAlias.get, child, None)
          w
        case _ =>
          assertNoQueryHint(rel, optAlias)
          if (optAlias.isEmpty) rel else SubqueryAlias(optAlias.get, rel, None)
      }
      s.asInstanceOf[Option[LogicalPlan => LogicalPlan]] match {
        case None => plan
        case Some(cs) => cs(plan)
      }
    }
  }

  protected final def relationLeaf: Rule1[LogicalPlan] = rule {
    tableIdentifier ~ (
        '(' ~ ws ~ (expression * commaSep) ~ ')' ~ ws ~>
            ((ident: TableIdentifier, e: Any) => UnresolvedTableValuedFunction(
              ident.unquotedString, e.asInstanceOf[Seq[Expression]])) |
        streamWindowOptions.? ~> ((tableIdent: TableIdentifier, window: Any) =>
          window.asInstanceOf[Option[(Duration, Option[Duration])]] match {
            case None => UnresolvedRelation(tableIdent, None)
            case Some(win) =>
              WindowLogicalPlan(win._1, win._2, UnresolvedRelation(tableIdent, None))
          })
    ) |
    '(' ~ ws ~ start ~ ')' ~ ws ~ streamWindowOptions.? ~> { (child: LogicalPlan, w: Any) =>
      w.asInstanceOf[Option[(Duration, Option[Duration])]] match {
        case None => child
        case Some(win) => WindowLogicalPlan(win._1, win._2, child)
      }
    }
  }

  protected final def inlineTable: Rule1[LogicalPlan] = rule {
    VALUES ~ push(tokenize) ~ push(canTokenize) ~ DISABLE_TOKENIZE ~
    (expression + commaSep) ~ alias.? ~
    ('(' ~ ws ~ (identifier + commaSep) ~ ')' ~ ws).? ~>
        ((tokenized: Boolean, canTokenized: Boolean,
        valuesExpr: Seq[Expression], alias: Any, identifiers: Any) => {
          canTokenize = canTokenized
          tokenize = tokenized
          val rows = valuesExpr.map {
            // e.g. values (1), (2), (3)
            case struct: CreateNamedStruct => struct.valExprs
            // e.g. values 1, 2, 3
            case child => Seq(child)
          }
          val aliases = identifiers match {
            case None => Seq.tabulate(rows.head.size)(i => s"col${i + 1}")
            case Some(ids) => ids.asInstanceOf[Seq[String]]
          }
          alias match {
            case None => UnresolvedInlineTable(aliases, rows)
            case Some(a) => SubqueryAlias(a.asInstanceOf[String],
              UnresolvedInlineTable(aliases, rows), None)
          }
        })
  }

  protected final def joinType: Rule1[JoinType] = rule {
    INNER ~> (() => Inner) |
    LEFT ~ (
        SEMI ~> (() => LeftSemi) |
        ANTI ~> (() => LeftAnti) |
        OUTER.? ~> (() => LeftOuter)
    ) |
    RIGHT ~ OUTER.? ~> (() => RightOuter) |
    FULL ~ OUTER.? ~> (() => FullOuter) |
    ANTI ~> (() => LeftAnti) |
    CROSS ~> (() => Cross)
  }

  protected final def ordering: Rule1[Seq[SortOrder]] = rule {
    ((expression ~ sortDirection.? ~ (NULLS ~ (FIRST ~ push(true) | LAST ~ push(false))).? ~>
        ((e: Expression, d: Any, n: Any) => (e, d, n))) + commaSep) ~> ((exprs: Any) =>
      exprs.asInstanceOf[Seq[(Expression, Option[SortDirection], Option[Boolean])]].map {
        case (c, d, n) =>
          // change top-level tokenized literals to literals for ORDER BY 1 kind of queries
          val child = c match {
            case p: ParamLiteral => removeParamLiteralFromContext(p); p.asLiteral
            case l: TokenLiteral => l
            case _ => c
          }
          val direction = d match {
            case Some(v) => v
            case None => Ascending
          }
          val nulls = n match {
            case Some(false) => NullsLast
            case Some(true) => NullsFirst
            case None => direction.defaultNullOrdering
          }
          SortOrder(child, direction, nulls)
      })
  }

  protected final def queryOrganization: Rule1[LogicalPlan =>
      LogicalPlan] = rule {
    (ORDER ~ BY ~ ordering ~> ((o: Seq[SortOrder]) =>
      (l: LogicalPlan) => Sort(o, global = true, l)) |
    SORT ~ BY ~ ordering ~ distributeBy.? ~> ((o: Seq[SortOrder], d: Any) =>
      (l: LogicalPlan) => Sort(o, global = false, d.asInstanceOf[Option[
          LogicalPlan => LogicalPlan]].map(_ (l)).getOrElse(l))) |
    distributeBy |
    CLUSTER ~ BY ~ (expression + commaSep) ~> ((e: Seq[Expression]) =>
      (l: LogicalPlan) => Sort(e.map(SortOrder(_, Ascending)), global = false,
        RepartitionByExpression(e, l)))).? ~
    (WINDOW ~ ((identifier ~ AS ~ windowSpec ~>
        ((id: String, w: WindowSpec) => id -> w)) + commaSep)).? ~
    ((LIMIT ~ expressionNoTokens) | fetchExpression).? ~> {
      (o: Any, w: Any, e: Any) => (l: LogicalPlan) =>
      val withOrder = o.asInstanceOf[Option[LogicalPlan => LogicalPlan]]
          .map(_ (l)).getOrElse(l)
      val window = w.asInstanceOf[Option[Seq[(String, WindowSpec)]]].map { ws =>
        val baseWindowMap = ws.toMap
        val windowMapView = baseWindowMap.mapValues {
          case WindowSpecReference(name) =>
            baseWindowMap.get(name) match {
              case Some(spec: WindowSpecDefinition) => spec
              case Some(_) => throw new ParseException(
                s"Window reference '$name' is not a window specification")
              case None => throw new ParseException(
                s"Cannot resolve window reference '$name'")
            }
          case spec: WindowSpecDefinition => spec
        }

        // Note that mapValues creates a view, so force materialization.
        WithWindowDefinition(windowMapView.map(identity), withOrder)
      }.getOrElse(withOrder)
      e.asInstanceOf[Option[Expression]].map(Limit(_, window)).getOrElse(window)
    }
  }

  protected final def fetchExpression: Rule1[Expression] = rule {
    FETCH ~ FIRST ~ push(tokenize) ~ TOKENIZE_END ~ integral.? ~ ((ROW | ROWS) ~ ONLY) ~>
      ((tokenized: Boolean, f: Any) => {
        tokenize = tokenized
        f.asInstanceOf[Option[String]] match {
          case None => Literal(1)
          case Some(s) => Literal(s.toInt)
        }
      })
  }

  protected final def distributeBy: Rule1[LogicalPlan => LogicalPlan] = rule {
    DISTRIBUTE ~ BY ~ (expression + commaSep) ~> ((e: Seq[Expression]) =>
      (l: LogicalPlan) => RepartitionByExpression(e, l))
  }

  protected final def windowSpec: Rule1[WindowSpec] = rule {
    '(' ~ ws ~ ((PARTITION | DISTRIBUTE | CLUSTER) ~ BY ~ (expression +
        commaSep)).? ~ ((ORDER | SORT) ~ BY ~ ordering).? ~ windowFrame.? ~ ')' ~
        ws ~> ((p: Any, o: Any, w: Any) =>
      WindowSpecDefinition(
        p.asInstanceOf[Option[Seq[Expression]]].getOrElse(Nil),
        o.asInstanceOf[Option[Seq[SortOrder]]].getOrElse(Nil),
        w.asInstanceOf[Option[SpecifiedWindowFrame]]
          .getOrElse(UnspecifiedFrame))) |
    identifier ~> WindowSpecReference
  }

  protected final def windowFrame: Rule1[SpecifiedWindowFrame] = rule {
    (RANGE ~> (() => RangeFrame) | ROWS ~> (() => RowFrame)) ~ (
        BETWEEN ~ frameBound ~ AND ~ frameBound ~> ((t: FrameType,
            s: FrameBoundary, e: FrameBoundary) => SpecifiedWindowFrame(t, s, e)) |
        frameBound ~> ((t: FrameType, s: FrameBoundary) =>
          SpecifiedWindowFrame(t, s, CurrentRow))
    )
  }

  protected final def frameBound: Rule1[FrameBoundary] = rule {
    UNBOUNDED ~ (
        PRECEDING ~> (() => UnboundedPreceding) |
        FOLLOWING ~> (() => UnboundedFollowing)
    ) |
    CURRENT ~ ROW ~> (() => CurrentRow) |
    integral ~ (
        PRECEDING ~> ((num: String) => ValuePreceding(num.toInt)) |
        FOLLOWING ~> ((num: String) => ValueFollowing(num.toInt))
    )
  }

  protected final def relationWithExternal: Rule1[LogicalPlan] = rule {
    inlineTable | relationFactor |
    '(' ~ ws ~ relation ~ ')' ~ ws ~ alias.? ~> ((r: LogicalPlan, a: Any) => a match {
      case None => r
      case Some(n) => SubqueryAlias(n.asInstanceOf[String], r, None)
    })
  }

  protected final def withHints(plan: LogicalPlan): LogicalPlan = {
    if (hasPlanHints) {
      var newPlan = plan
      val planHints = this.planHints
      while (planHints.size() > 0) {
        newPlan match {
          case l: LogicalPlanWithHints =>
            newPlan = new LogicalPlanWithHints(l.child, l.hints + planHints.pop())
          case _ => newPlan = new LogicalPlanWithHints(plan, Map(planHints.pop()))
        }
      }
      newPlan
    } else plan
  }

  protected final def relation: Rule1[LogicalPlan] = rule {
    relationWithExternal ~> (plan => withHints(plan)) ~ (
        joinType.? ~ JOIN ~ (relationWithExternal ~> (plan => withHints(plan))) ~ (
            ON ~ expression ~> ((l: LogicalPlan, t: Any, r: LogicalPlan, e: Expression) =>
              withHints(Join(l, r, t.asInstanceOf[Option[JoinType]].getOrElse(Inner), Some(e)))) |
            USING ~ '(' ~ ws ~ (identifier + commaSep) ~ ')' ~ ws ~>
                ((l: LogicalPlan, t: Any, r: LogicalPlan, ids: Any) =>
                  withHints(Join(l, r, UsingJoin(t.asInstanceOf[Option[JoinType]]
                      .getOrElse(Inner), ids.asInstanceOf[Seq[String]]), None))) |
            MATCH ~> ((l: LogicalPlan, t: Option[JoinType], r: LogicalPlan) =>
              withHints(Join(l, r, t.getOrElse(Inner), None)))
        ) |
        NATURAL ~ joinType.? ~ JOIN ~ (relationWithExternal ~> (plan => withHints(plan))) ~>
            ((l: LogicalPlan, t: Any, r: LogicalPlan) => withHints(Join(l, r,
              NaturalJoin(t.asInstanceOf[Option[JoinType]].getOrElse(Inner)), None)))
    ).*
  }

  protected final def relations: Rule1[LogicalPlan] = rule {
    (relation + commaSep) ~ lateralView.* ~> ((joins: Seq[LogicalPlan], views: Any) => {
      val from = if (joins.size == 1) joins.head
      else joins.tail.foldLeft(joins.head) {
        case (lhs, rel) => Join(lhs, rel, Inner, None)
      }
      views.asInstanceOf[Seq[LogicalPlan => LogicalPlan]].foldLeft(from) {
        case (child, view) => view(child)
      }
    })
  }

  protected final def keyWhenThenElse: Rule1[WhenElseType] = rule {
    expression ~ (WHEN ~ expression ~ THEN ~ expression ~> ((w: Expression,
        t: Expression) => (w, t))). + ~ (ELSE ~ expression).? ~ END ~>
        ((key: Expression, altPart: Any, elsePart: Any) =>
          (altPart.asInstanceOf[Seq[(Expression, Expression)]].map(
            e => EqualTo(key, e._1) -> e._2), elsePart).asInstanceOf[WhenElseType])
  }

  protected final def whenThenElse: Rule1[WhenElseType] = rule {
    (WHEN ~ expression ~ THEN ~ expression ~> ((w: Expression,
        t: Expression) => (w, t))). + ~ (ELSE ~ expression).? ~ END ~>
        ((altPart: Any, elsePart: Any) =>
          (altPart, elsePart).asInstanceOf[WhenElseType])
  }

  protected final def foldableFunctionsExpressionHandler(exprs: Seq[Expression],
      fnName: String): Seq[Expression] = Consts.FOLDABLE_FUNCTIONS.get(fnName) match {
      case null => exprs
      case args if args.length == 0 =>
        // disable plan caching for these functions
        session.planCaching = false
        exprs
      case args =>
        exprs.indices.map(index => exprs(index).transformUp {
          case l: TokenizedLiteral if (args(0) == -3 && !Ints.contains(args, index)) ||
              (args(0) != -3 && (Ints.contains(args, index) ||
              // all args          // all odd args
              (args(0) == -10) || (args(0) == -1 && (index & 0x1) == 1) ||
              // all even args
              (args(0) == -2 && (index & 0x1) == 0))) =>
            l match {
              case pl: ParamLiteral  if pl.tokenized && _isPreparePhase =>
                throw new ParseException(s"function $fnName cannot have " +
                    s"parameterized argument at position ${index + 1}")
              case _ =>
            }
            removeIfParamLiteralFromContext(l)
            newLiteral(l.value, l.dataType)
          case e => e
        })
    }


  protected final def primary: Rule1[Expression] = rule {
    intervalLiteral |
    identifier ~ (
      ('.' ~ identifier).? ~ '(' ~ ws ~ (
        '*' ~ ws ~ ')' ~ ws ~> ((n1: String, n2: Option[String]) =>
          if (n1.equalsIgnoreCase("COUNT") && n2.isEmpty) {
            AggregateExpression(Count(Literal(1, IntegerType)),
              mode = Complete, isDistinct = false)
          } else {
            val fnName = n2 match {
              case None => new FunctionIdentifier(n1)
              case Some(f) => new FunctionIdentifier(f, Some(n1))
            }
            UnresolvedFunction(fnName, UnresolvedStar(None) :: Nil, isDistinct = false)
          }) |
          (DISTINCT ~ push(true)).? ~ (expression * commaSep) ~ ')' ~ ws ~
            (OVER ~ windowSpec).? ~> { (n1: String, n2: Any, d: Any, e: Any, w: Any) =>
            val fnName = n2.asInstanceOf[Option[String]] match {
              case None => new FunctionIdentifier(n1)
              case Some(f) => new FunctionIdentifier(f, Some(n1))
            }
            val allExprs = e.asInstanceOf[Seq[Expression]]
            val exprs = foldableFunctionsExpressionHandler(allExprs, n1)
            val function = if (d.asInstanceOf[Option[Boolean]].isEmpty) {
              UnresolvedFunction(fnName, exprs, isDistinct = false)
            } else if (fnName.funcName.equalsIgnoreCase("COUNT")) {
              aggregate.Count(exprs).toAggregateExpression(isDistinct = true)
            } else {
              UnresolvedFunction(fnName, exprs, isDistinct = true)
            }
            w.asInstanceOf[Option[WindowSpec]] match {
              case None => function
              case Some(spec: WindowSpecDefinition) =>
                WindowExpression(function, spec)
              case Some(ref: WindowSpecReference) =>
                UnresolvedWindowExpression(function, ref)
            }
          }
        ) |
        '.' ~ ws ~ (identifier. +('.' ~ ws) ~ ('.' ~ ws ~ '*' ~ push(true) ~ ws).? ~> {
          (i1: String, rest: Any, s: Any) =>
            if (s.asInstanceOf[Option[Boolean]].isDefined) {
              UnresolvedStar(Option(i1 +: rest.asInstanceOf[Seq[String]]))
            } else {
              UnresolvedAttribute(i1 +: rest.asInstanceOf[Seq[String]])
            }
        } | '*' ~ ws ~> { (i1: String) => UnresolvedStar(Some(Seq(i1)))
        }) |
        MATCH ~> UnresolvedAttribute.quoted _
    ) |
    literal | paramLiteralQuestionMark |
    '{' ~ ws ~ FN ~ functionIdentifier ~ '(' ~ ws ~ (expression * commaSep) ~ ')' ~
        ws ~ '}' ~ ws ~> { (fn: FunctionIdentifier, e: Any) =>
        val allExprs = e.asInstanceOf[Seq[Expression]].toList
        val exprs = foldableFunctionsExpressionHandler(allExprs, fn.funcName)
        fn match {
          case f if f.funcName.equalsIgnoreCase("timestampadd") =>
            assert(exprs.length == 3)
            assert(exprs.head.isInstanceOf[UnresolvedAttribute] &&
                exprs.head.asInstanceOf[UnresolvedAttribute].name.equalsIgnoreCase("sql_tsi_day"))
            DateAdd(exprs(2), exprs(1))
          case f => UnresolvedFunction(f, exprs, isDistinct = false)
        }
    } |
    CAST ~ '(' ~ ws ~ expression ~ AS ~ (dataType | intervalType) ~ ')' ~ ws ~> (Cast(_, _)) |
    CASE ~ (
        whenThenElse ~> (s => CaseWhen(s._1, s._2)) |
        keyWhenThenElse ~> (s => CaseWhen(s._1, s._2))
    ) |
    EXISTS ~ '(' ~ ws ~ query ~ ')' ~ ws ~> (Exists(_)) |
    CURRENT_DATE ~ ('(' ~ ws ~ ')' ~ ws).? ~> CurrentDate |
    CURRENT_TIMESTAMP ~ ('(' ~ ws ~ ')' ~ ws).? ~> CurrentTimestamp |
    '(' ~ ws ~ (
        (expression + commaSep) ~ ')' ~ ws ~> ((exprs: Seq[Expression]) =>
          if (exprs.length == 1) exprs.head else CreateStruct(exprs)
        ) |
        query ~ ')' ~ ws ~> { (plan: LogicalPlan) =>
          session.planCaching = false // never cache scalar subquery plans
          ScalarSubquery(plan)
        }
    ) |
    signedPrimary |
    '~' ~ ws ~ expression ~> BitwiseNot
  }

  protected final def signedPrimary: Rule1[Expression] = rule {
    capture(plusOrMinus) ~ ws ~ primary ~> ((s: String, e: Expression) =>
      if (s.charAt(0) == '-') UnaryMinus(e) else e)
  }

  protected final def baseExpression: Rule1[Expression] = rule {
    '*' ~ ws ~> (() => UnresolvedStar(None)) |
    primary
  }

  protected def select: Rule1[LogicalPlan] = rule {
    SELECT ~ (DISTINCT ~ push(true)).? ~
    TOKENIZE_BEGIN ~ (namedExpression + commaSep) ~ TOKENIZE_END ~
    (FROM ~ relations).? ~
    TOKENIZE_BEGIN ~ (WHERE ~ expression).? ~
    groupBy.? ~
    (HAVING ~ expression).? ~
    queryOrganization ~ TOKENIZE_END ~> { (d: Any, p: Any, f: Any, w: Any, g: Any, h: Any,
        q: LogicalPlan => LogicalPlan) =>
      val base = f match {
        case Some(plan) => plan.asInstanceOf[LogicalPlan]
        case _ => if (_fromRelations.isEmpty) OneRowRelation else _fromRelations.top
      }
      val withFilter = w match {
        case Some(expr) => Filter(expr.asInstanceOf[Expression], base)
        case _ => base
      }
      val expressions = p.asInstanceOf[Seq[Expression]].map {
        case ne: NamedExpression => ne
        case e => UnresolvedAlias(e)
      }
      val gr = g.asInstanceOf[Option[(Seq[Expression], Seq[Seq[Expression]], String)]]
      val withProjection = gr match {
        case Some(x) => x._3 match {
          // group by cols with rollup
          case "ROLLUP" => Aggregate(Seq(Rollup(x._1)), expressions, withFilter)
          // group by cols with cube
          case "CUBE" => Aggregate(Seq(Cube(x._1)), expressions, withFilter)
          // group by cols with grouping sets()()
          case "GROUPINGSETS" => extractGroupingSet(withFilter, expressions, x._1, x._2)
          // just "group by cols"
          case _ => Aggregate(x._1, expressions, withFilter)
        }
        case _ => Project(expressions, withFilter)
      }
      val withDistinct = d match {
        case None => withProjection
        case Some(_) => Distinct(withProjection)
      }
      val withHaving = h match {
        case None => withDistinct
        case Some(expr) => Filter(expr.asInstanceOf[Expression], withDistinct)
      }
      q(withHaving)
    }
  }

  protected final def select2: Rule1[LogicalPlan] = rule {
    select | ('(' ~ ws ~ select ~ ')' ~ ws)
  }

  protected final def select1: Rule1[LogicalPlan] = rule {
    select2 | inlineTable | ctes
  }

  protected final def select0: Rule1[LogicalPlan] = rule {
    select1.named("select") ~ (
        UNION ~ (
            ALL ~ select1.named("select") ~>
                ((q1: LogicalPlan, q2: LogicalPlan) => Union(q1, q2)) |
            DISTINCT.? ~ select1.named("select") ~>
                ((q1: LogicalPlan, q2: LogicalPlan) => Distinct(Union(q1, q2)))
        ) |
        INTERSECT ~ select1.named("select") ~>
            ((q1: LogicalPlan, q2: LogicalPlan) => Intersect(q1, q2)) |
        (EXCEPT | MINUS) ~ select1.named("select") ~>
            ((q1: LogicalPlan, q2: LogicalPlan) => Except(q1, q2))

    ).*
  }

  protected final def query: Rule1[LogicalPlan] = rule {
    select0 |
    FROM ~ relations ~> (_fromRelations.push(_): Unit) ~
        (select0 | insert). + ~> { (queries: Seq[LogicalPlan]) =>
      _fromRelations.pop()
      if (queries.length == 1) queries.head else Union(queries)
    }
  }

  // TODO: remove once planner allows for null padding for different number
  // of columns being inserted/put either with inlineTable or subselect
  protected final def subSelectQuery: Rule1[LogicalPlan] = rule {
    select2.named("select") ~ (
      UNION ~ (
        ALL ~ select2.named("select") ~>
          ((q1: LogicalPlan, q2: LogicalPlan) => Union(q1, q2)) |
          DISTINCT.? ~ select2.named("select") ~>
            ((q1: LogicalPlan, q2: LogicalPlan) => Distinct(Union(q1, q2)))
        ) |
        INTERSECT ~ select2.named("select") ~>
          ((q1: LogicalPlan, q2: LogicalPlan) => Intersect(q1, q2)) |
        (EXCEPT | MINUS) ~ select2.named("select") ~>
          ((q1: LogicalPlan, q2: LogicalPlan) => Except(q1, q2))
      ).*
  }

  protected final def lateralView: Rule1[LogicalPlan => LogicalPlan] = rule {
    LATERAL ~ VIEW ~ (OUTER ~ push(true)).? ~ functionIdentifier ~ '(' ~ ws ~
        (expression * commaSep) ~ ')' ~ ws ~ identifier ~ (AS.? ~ (identifier + commaSep)).? ~>
        ((o: Any, functionName: FunctionIdentifier, e: Any, tableName: String,
            cols: Any) => (child: LogicalPlan) => {
          val expressions = e.asInstanceOf[Seq[Expression]]
          val columnNames = cols.asInstanceOf[Option[Seq[String]]] match {
            case Some(s) => s.map(UnresolvedAttribute.apply)
            case None => Nil
          }
          Generate(UnresolvedGenerator(functionName, expressions), join = true,
            outer = o.asInstanceOf[Option[Boolean]].isDefined, Some(tableName),
            columnNames, child)
        })
  }

  protected final def insert: Rule1[LogicalPlan] = rule {
    INSERT ~ ((OVERWRITE ~ push(true)) | (INTO ~ push(false))) ~
    TABLE.? ~ relationFactor ~ subSelectQuery ~> ((o: Boolean, r: LogicalPlan,
        s: LogicalPlan) => new Insert(r, Map.empty[String,
        Option[String]], s, OverwriteOptions(o), ifNotExists = false))
  }

  protected final def put: Rule1[LogicalPlan] = rule {
    PUT ~ INTO ~ TABLE.? ~ relationFactor ~ subSelectQuery ~> PutIntoTable
  }

  protected final def update: Rule1[LogicalPlan] = rule {
    UPDATE ~ tableIdentifier ~ SET ~ TOKENIZE_BEGIN ~ (((identifier + ('.' ~ ws)) ~
        '=' ~ ws ~ expression ~> ((cols: Seq[String], e: Expression) =>
      UnresolvedAttribute(cols) -> e)) + commaSep) ~ TOKENIZE_END ~
        (FROM ~ relations).? ~ (WHERE ~ TOKENIZE_BEGIN ~ expression ~ TOKENIZE_END).? ~>
        ((t: TableIdentifier, updateExprs: Seq[(UnresolvedAttribute, Expression)],
            relations: Any, whereExpr: Any) => {
          val table = session.sessionCatalog.resolveRelationWithAlias(t)
          val base = relations match {
            case Some(plan) => plan.asInstanceOf[LogicalPlan]
            case _ => table
          }
          val withFilter = whereExpr match {
            case Some(expr) => Filter(expr.asInstanceOf[Expression], base)
            case _ => base
          }
          val (updateColumns, updateExpressions) = updateExprs.unzip
          Update(table, withFilter, Nil, updateColumns, updateExpressions)
        })
  }

  protected final def delete: Rule1[LogicalPlan] = rule {
    DELETE ~ FROM ~ relationFactor ~ (
        WHERE ~ TOKENIZE_BEGIN ~ expression ~ TOKENIZE_END ~>
            ((base: LogicalPlan, expr: Expression) => Delete(base, Filter(expr, base), Nil)) |
        query ~> DeleteFromTable |
        MATCH ~> ((base: LogicalPlan) => Delete(base, base, Nil))
    )
  }

  protected final def ctes: Rule1[LogicalPlan] = rule {
    WITH ~ ((identifier ~ AS.? ~ '(' ~ ws ~ query ~ ')' ~ ws ~>
        ((id: String, p: LogicalPlan) => (id, p))) + commaSep) ~
        (query | insert) ~> ((r: Seq[(String, LogicalPlan)], s: LogicalPlan) =>
        With(s, r.map(ns => (ns._1, SubqueryAlias(ns._1, ns._2, None)))))
  }

  protected def dmlOperation: Rule1[LogicalPlan] = rule {
    capture(INSERT ~ INTO) ~ tableIdentifier ~
        capture(ANY.*) ~> ((c: String, r: TableIdentifier, s: String) => DMLExternalTable(r,
<<<<<<< HEAD
      UnresolvedRelation(r), s"$c ${quotedNormalizedId(r)} $s"))
  }

  protected def putValuesOperation: Rule1[LogicalPlan] = rule {
    capture(PUT ~ INTO) ~ tableIdentifier ~
        capture(('(' ~ ws ~ (identifier * commaSep) ~ ')' ~ ws ).? ~
        VALUES ~ ('(' ~ ws ~ (expression * commaSep) ~ ')').* ~ ws) ~>
        ((c: String, r: TableIdentifier, identifiers: Any, valueExpr: Any, s: String)
        => {
          val colNames = identifiers.asInstanceOf[Option[Seq[String]]]
          val valueExpr1 = valueExpr.asInstanceOf[Seq[Seq[Expression]]]
          val tableType = CatalogObjectType.getTableType(session.externalCatalog.getTable(
            session.getCurrentSchema, r.identifier)).toString
          if (tableType == CatalogObjectType.Column.toString) {
            PutIntoValuesColumnTable(r, colNames, valueExpr1.head)
          }
          else {
            DMLExternalTable(r,
              UnresolvedRelation(r), s"$c ${quotedNormalizedId(r)} $s")
          }
        })
=======
        UnresolvedRelation(r), s"$c ${quotedUppercaseId(r)} $s"))
>>>>>>> cd0f20d8
  }

  // It can be the following patterns:
  // SHOW TABLES IN schema;
  // SHOW DATABASES;
  // SHOW COLUMNS IN table;
  // SHOW TBLPROPERTIES table;
  // SHOW FUNCTIONS;
  // SHOW FUNCTIONS mydb.func1;
  // SHOW FUNCTIONS func1;
  // SHOW FUNCTIONS `mydb.a`.`func1.aa`;
  protected def show: Rule1[LogicalPlan] = rule {
    SHOW ~ TABLES ~ ((FROM | IN) ~ identifier).? ~ (LIKE.? ~ stringLiteral).? ~>
        ((id: Any, pat: Any) => new ShowSnappyTablesCommand(session,
          id.asInstanceOf[Option[String]], pat.asInstanceOf[Option[String]])) |
    SHOW ~ VIEWS ~ ((FROM | IN) ~ identifier).? ~ (LIKE.? ~ stringLiteral).? ~>
        ((id: Any, pat: Any) => ShowViewsCommand(session,
          id.asInstanceOf[Option[String]], pat.asInstanceOf[Option[String]])) |
    SHOW ~ (SCHEMAS | DATABASES) ~ (LIKE.? ~ stringLiteral).? ~> ((pat: Any) =>
      ShowDatabasesCommand(pat.asInstanceOf[Option[String]])) |
    SHOW ~ COLUMNS ~ (FROM | IN) ~ tableIdentifier ~ ((FROM | IN) ~ identifier).? ~>
        ((table: TableIdentifier, db: Any) =>
          ShowColumnsCommand(db.asInstanceOf[Option[String]], table)) |
    SHOW ~ TBLPROPERTIES ~ tableIdentifier ~ ('(' ~ ws ~ optionKey ~ ')' ~ ws).? ~>
        ((table: TableIdentifier, propertyKey: Any) =>
          ShowTablePropertiesCommand(table, propertyKey.asInstanceOf[Option[String]])) |
    SHOW ~ MEMBERS ~> (() => {
      val newParser = newInstance()
      val servers = if (ClientSharedUtils.isThriftDefault) "THRIFTSERVERS" else "NETSERVERS"
      newParser.parseSQL(
        s"SELECT ID, HOST, KIND, STATUS, $servers, SERVERGROUPS FROM SYS.MEMBERS",
        newParser.select.run())
    }) |
    SHOW ~ strictIdentifier.? ~ FUNCTIONS ~ (LIKE.? ~
        (functionIdentifier | stringLiteral)).? ~> { (id: Any, nameOrPat: Any) =>
      val (user, system) = id.asInstanceOf[Option[String]]
          .map(_.toLowerCase) match {
        case None | Some("all") => (true, true)
        case Some("system") => (false, true)
        case Some("user") => (true, false)
        case Some(x) =>
          throw new ParseException(s"SHOW $x FUNCTIONS not supported")
      }
      nameOrPat match {
        case Some(name: FunctionIdentifier) => ShowFunctionsCommand(
          name.database, Some(name.funcName), user, system)
        case Some(pat: String) => ShowFunctionsCommand(
          None, Some(pat), user, system)
        case None => ShowFunctionsCommand(None, None, user, system)
        case _ => throw new ParseException(
          s"SHOW FUNCTIONS $nameOrPat unexpected")
      }
    } |
    SHOW ~ CREATE ~ TABLE ~ tableIdentifier ~> ShowCreateTableCommand
  }

  protected final def explain: Rule1[LogicalPlan] = rule {
    EXPLAIN ~ (EXTENDED ~ push(true) | CODEGEN ~ push(false)).? ~ start ~> ((flagVal: Any,
        plan: LogicalPlan) => plan match {
      case _: DescribeTableCommand => ExplainCommand(OneRowRelation)
      case _ =>
        val flag = flagVal.asInstanceOf[Option[Boolean]]
        // ensure plan is sent back as CLOB for large plans especially with CODEGEN
        queryHints.put(QueryHint.ColumnsAsClob.toString, "*")
        ExplainCommand(plan, extended = flag.isDefined && flag.get,
          codegen = flag.isDefined && !flag.get)
    })
  }

  protected def analyze: Rule1[LogicalPlan] = rule {
    ANALYZE ~ TABLE ~ tableIdentifier ~ COMPUTE ~ STATISTICS ~
    (FOR ~ COLUMNS ~ (identifier + commaSep) | identifier).? ~>
        ((table: TableIdentifier, ids: Any) => ids.asInstanceOf[Option[Any]] match {
          case None => AnalyzeTableCommand(table, noscan = false)
          case Some(id: String) =>
            if (id.toLowerCase != "noscan") {
              throw new ParseException(s"Expected `NOSCAN` instead of `$id`")
            }
            AnalyzeTableCommand(table)
          case Some(cols) => AnalyzeColumnCommand(table, cols.asInstanceOf[Seq[String]])
        })
  }

  protected final def partitionVal: Rule1[(String, Option[String])] = rule {
    identifier ~ ('=' ~ '='.? ~ ws ~ (stringLiteral | numericLiteral |
        booleanLiteral ~> ((b: Boolean) => b.toString))).? ~>
        ((id: String, e: Any) => id -> e.asInstanceOf[Option[String]])
  }

  protected final def partitionSpec: Rule1[Map[String, Option[String]]] = rule {
    PARTITION ~ '(' ~ ws ~ (partitionVal + commaSep) ~ ')' ~ ws ~>
        ((s: Seq[(String, Option[String])]) => s.toMap)
  }

  private var tokenize = false

  private var canTokenize = false

  protected final def TOKENIZE_BEGIN: Rule0 = rule {
    MATCH ~> (() => tokenize = session.tokenize && canTokenize)
  }

  protected final def TOKENIZE_END: Rule0 = rule {
    MATCH ~> (() => tokenize = false)
  }

  protected final def ENABLE_TOKENIZE: Rule0 = rule {
    MATCH ~> (() => canTokenize = true)
  }

  protected final def DISABLE_TOKENIZE: Rule0 = rule {
    MATCH ~> (() => canTokenize = false)
  }

  override protected def start: Rule1[LogicalPlan] = rule {
    (ENABLE_TOKENIZE ~ (query.named("select") | insert | put | update | delete | ctes)) |
<<<<<<< HEAD
        (DISABLE_TOKENIZE ~ (dmlOperation | putValuesOperation | ddl | show | set | reset | cache |
            uncache | deployPackages | explain))
=======
        (DISABLE_TOKENIZE ~ (dmlOperation | ddl | show | set | reset | cache | uncache |
            deployPackages | explain | analyze))
>>>>>>> cd0f20d8
  }

  final def parse[T](sqlText: String, parseRule: => Try[T],
      clearExecutionData: Boolean = false): T = session.synchronized {
    session.clearQueryData()
    if (clearExecutionData) session.sessionState.clearExecutionData()
    caseSensitive = session.sessionState.conf.caseSensitiveAnalysis
    parseSQL(sqlText, parseRule)
  }

  /** Parse SQL without any other handling like query hints */
  def parseSQLOnly[T](sqlText: String, parseRule: => Try[T]): T = {
    this.input = sqlText
    parseRule match {
      case Success(p) => p
      case Failure(e: ParseError) =>
        throw new ParseException(formatError(e, new ErrorFormatter(showTraces =
            (session ne null) && Property.ParserTraceError.get(session.sessionState.conf))))
      case Failure(e) =>
        throw new ParseException(e.toString, Some(e))
    }
  }

  override protected def parseSQL[T](sqlText: String, parseRule: => Try[T]): T = {
    val plan = parseSQLOnly(sqlText, parseRule)
    if (!queryHints.isEmpty) {
      session.queryHints.putAll(queryHints)
    }
    plan
  }

  def newInstance(): SnappyParser = new SnappyParser(session)
}<|MERGE_RESOLUTION|>--- conflicted
+++ resolved
@@ -38,11 +38,7 @@
 import org.apache.spark.sql.catalyst.plans._
 import org.apache.spark.sql.catalyst.plans.logical.{LogicalPlan, _}
 import org.apache.spark.sql.catalyst.{CatalystTypeConverters, FunctionIdentifier, TableIdentifier}
-<<<<<<< HEAD
-import org.apache.spark.sql.collection.Utils
 import org.apache.spark.sql.execution.{PutIntoValuesColumnTable, ShowSnappyTablesCommand, ShowViewsCommand}
-=======
->>>>>>> cd0f20d8
 import org.apache.spark.sql.execution.command._
 import org.apache.spark.sql.internal.{LikeEscapeSimplification, LogicalPlanWithHints}
 import org.apache.spark.sql.sources.{Delete, DeleteFromTable, Insert, PutIntoTable, Update}
@@ -1177,8 +1173,7 @@
   protected def dmlOperation: Rule1[LogicalPlan] = rule {
     capture(INSERT ~ INTO) ~ tableIdentifier ~
         capture(ANY.*) ~> ((c: String, r: TableIdentifier, s: String) => DMLExternalTable(r,
-<<<<<<< HEAD
-      UnresolvedRelation(r), s"$c ${quotedNormalizedId(r)} $s"))
+      UnresolvedRelation(r), s"$c ${quotedUppercaseId(r)} $s"))
   }
 
   protected def putValuesOperation: Rule1[LogicalPlan] = rule {
@@ -1196,12 +1191,9 @@
           }
           else {
             DMLExternalTable(r,
-              UnresolvedRelation(r), s"$c ${quotedNormalizedId(r)} $s")
+              UnresolvedRelation(r), s"$c ${quotedUppercaseId(r)} $s")
           }
         })
-=======
-        UnresolvedRelation(r), s"$c ${quotedUppercaseId(r)} $s"))
->>>>>>> cd0f20d8
   }
 
   // It can be the following patterns:
@@ -1318,13 +1310,8 @@
 
   override protected def start: Rule1[LogicalPlan] = rule {
     (ENABLE_TOKENIZE ~ (query.named("select") | insert | put | update | delete | ctes)) |
-<<<<<<< HEAD
         (DISABLE_TOKENIZE ~ (dmlOperation | putValuesOperation | ddl | show | set | reset | cache |
-            uncache | deployPackages | explain))
-=======
-        (DISABLE_TOKENIZE ~ (dmlOperation | ddl | show | set | reset | cache | uncache |
-            deployPackages | explain | analyze))
->>>>>>> cd0f20d8
+            uncache | deployPackages | explain | analyze))
   }
 
   final def parse[T](sqlText: String, parseRule: => Try[T],
