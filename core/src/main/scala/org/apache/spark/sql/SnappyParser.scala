--- conflicted
+++ resolved
@@ -36,7 +36,6 @@
 import org.apache.spark.sql.catalyst.expressions.aggregate.{AggregateExpression, Complete, Count}
 import org.apache.spark.sql.catalyst.plans._
 import org.apache.spark.sql.catalyst.plans.logical.{LogicalPlan, _}
-import org.apache.spark.sql.catalyst.util.DateTimeUtils
 import org.apache.spark.sql.catalyst.{CatalystTypeConverters, FunctionIdentifier, TableIdentifier}
 import org.apache.spark.sql.execution.command._
 import org.apache.spark.sql.execution.{PutIntoValuesColumnTable, ShowSnappyTablesCommand, ShowViewsCommand}
@@ -218,43 +217,14 @@
     }
   }
 
-<<<<<<< HEAD
-  protected final def booleanLiteral: Rule1[Expression] = rule {
-    TRUE ~> (() => newTokenizedLiteral(true, BooleanType)) |
-    FALSE ~> (() => newTokenizedLiteral(false, BooleanType))
-  }
-
-  protected final def numeric: Rule1[String] = rule {
-    capture(plusOrMinus.? ~ Consts.numeric. + ~ (Consts.exponent ~
-        plusOrMinus.? ~ CharPredicate.Digit. +).? ~ Consts.numericSuffix.? ~
-        Consts.numericSuffix.?) ~ delimiter
-  }
-
-  protected final def numericLiteral: Rule1[Expression] = rule {
-    numeric ~> ((s: String) => toNumericLiteral(s))
-  }
-
-  protected final def literal: Rule1[Expression] = rule {
-    stringLiteral. + ~> ((s: Seq[String]) => newTokenizedLiteral(
-      UTF8String.fromString(if (s.length == 1) s.head else s.mkString), StringType)) |
-    numericLiteral |
-    booleanLiteral |
-    NULL ~> (() => Literal(null, NullType)) | // no tokenization for nulls
-    DATE ~ stringLiteral ~> ((s: String) => newTokenizedLiteral(
-      DateTimeUtils.fromJavaDate(java.sql.Date.valueOf(s)), DateType)) |
-    TIMESTAMP ~ stringLiteral ~> ((s: String) => newTokenizedLiteral(
-      DateTimeUtils.fromJavaTimestamp(java.sql.Timestamp.valueOf(s)), TimestampType)) |
-    ignoreCase('X') ~ ws ~ stringLiteral ~> { (s: String) =>
-      val binStr = if ((s.length & 0x1) == 1) "0" + s else s
-      newTokenizedLiteral(DatatypeConverter.parseHexBinary(binStr), BinaryType)
-    }
-=======
   protected final def literal: Rule1[Expression] = rule {
     stringLiteral ~> ((s: String) => newTokenizedLiteral(UTF8String.fromString(s), StringType)) |
     numericLiteral ~> ((s: String) => toNumericLiteral(s)) |
     booleanLiteral ~> ((b: Boolean) => newTokenizedLiteral(b, BooleanType)) |
-    NULL ~> (() => Literal(null, NullType)) // no tokenization for nulls
->>>>>>> d45f30e2
+    NULL ~> (() => Literal(null, NullType)) | // no tokenization for nulls
+    (ch('X') | ch('x')) ~ ws ~ stringLiteral ~> ((s: String) =>
+      newTokenizedLiteral(DatatypeConverter.parseHexBinary(
+        if ((s.length & 0x1) == 1) "0" + s else s), BinaryType))
   }
 
   protected final def paramLiteralQuestionMark: Rule1[Expression] = rule {
@@ -292,41 +262,6 @@
 
   protected def intervalExpression: Rule1[Expression] = rule {
     INTERVAL ~ (
-<<<<<<< HEAD
-        (numeric | stringLiteral) ~ (
-            YEAR ~ TO ~ MONTH ~> ((s: String) =>
-              CalendarInterval.fromYearMonthString(s)) |
-            DAY ~ TO ~ (SECOND | SECS) ~> ((s: String) =>
-              CalendarInterval.fromDayTimeString(s)) |
-            YEAR ~> ((s: String) =>
-              CalendarInterval.fromSingleUnitString("year", s)) |
-            MONTH ~> ((s: String) =>
-              CalendarInterval.fromSingleUnitString("month", s)) |
-            WEEK ~> ((s: String) =>
-              CalendarInterval.fromSingleUnitString("week", s)) |
-            DAY ~> ((s: String) =>
-              CalendarInterval.fromSingleUnitString("day", s)) |
-            HOUR ~> ((s: String) =>
-              CalendarInterval.fromSingleUnitString("hour", s)) |
-            (MINUTE | MINS) ~> ((s: String) =>
-              CalendarInterval.fromSingleUnitString("minute", s)) |
-            (SECOND | SECS) ~> ((s: String) =>
-              CalendarInterval.fromSingleUnitString("second", s)) |
-            (MILLISECOND | MILLIS) ~> ((s: String) =>
-              CalendarInterval.fromSingleUnitString("millisecond", s)) |
-            (MICROSECOND | MICROS) ~> ((s: String) =>
-              CalendarInterval.fromSingleUnitString("microsecond", s))
-        )
-    ).* ~> { (s: Any) =>
-      val intervals = s.asInstanceOf[Seq[CalendarInterval]]
-      if (intervals.isEmpty) {
-        throw new ParseException("No interval can be constructed, " +
-            "at least one time unit should be given for interval literal")
-      }
-      else if (intervals.length == 1) newTokenizedLiteral(intervals.head, CalendarIntervalType)
-      else newTokenizedLiteral(intervals.reduce(_.add(_)), CalendarIntervalType)
-    }
-=======
         stringLiteral ~ (
             YEAR ~ TO ~ MONTH ~> ((s: String) => CalendarInterval.fromYearMonthString(s)) |
             DAY ~ TO ~ (SECOND | SECS) ~> ((s: String) => CalendarInterval.fromDayTimeString(s))
@@ -389,7 +324,6 @@
         }.unzip
         IntervalExpression(expressions, units)
       })
->>>>>>> d45f30e2
   }
 
   protected final def unsignedFloat: Rule1[String] = rule {
@@ -714,38 +648,14 @@
 
   protected final def relationLeaf: Rule1[LogicalPlan] = rule {
     tableIdentifier ~ (
-<<<<<<< HEAD
-        expressionList ~ alias.? ~> ((ident: TableIdentifier, e: Seq[Expression], a: Any) =>
-          a.asInstanceOf[Option[String]] match {
-            case None => UnresolvedTableValuedFunction(
-              Utils.toLowerCase(ident.unquotedString), e)
-            case Some(n) => SubqueryAlias(n, UnresolvedTableValuedFunction(
-              Utils.toLowerCase(ident.unquotedString), e), None)
-          }) |
-        streamWindowOptions.? ~ alias.? ~> ((tableIdent: TableIdentifier,
-            window: Any, alias: Any) => window.asInstanceOf[Option[
-            (Duration, Option[Duration])]] match {
-          case None =>
-            val optAlias = alias.asInstanceOf[Option[String]]
-            updatePerTableQueryHint(tableIdent, optAlias)
-            UnresolvedRelation(tableIdent, optAlias)
-          case Some(win) =>
-            val optAlias = alias.asInstanceOf[Option[String]]
-            updatePerTableQueryHint(tableIdent, optAlias)
-            WindowLogicalPlan(win._1, win._2,
-              UnresolvedRelation(tableIdent, optAlias))
-        })
-=======
-        '(' ~ ws ~ (expression * commaSep) ~ ')' ~ ws ~>
-            ((ident: TableIdentifier, e: Any) => UnresolvedTableValuedFunction(
-              ident.unquotedString, e.asInstanceOf[Seq[Expression]])) |
+        expressionList ~> ((ident: TableIdentifier, e: Seq[Expression]) =>
+          UnresolvedTableValuedFunction(ident.unquotedString, e)) |
         streamWindowOptions.? ~> ((tableIdent: TableIdentifier, window: Any) =>
           window.asInstanceOf[Option[(Duration, Option[Duration])]] match {
             case None => UnresolvedRelation(tableIdent, None)
             case Some(win) =>
               WindowLogicalPlan(win._1, win._2, UnresolvedRelation(tableIdent, None))
           })
->>>>>>> d45f30e2
     ) |
     '(' ~ ws ~ start ~ ')' ~ ws ~ streamWindowOptions.? ~> { (child: LogicalPlan, w: Any) =>
       w.asInstanceOf[Option[(Duration, Option[Duration])]] match {
@@ -1017,17 +927,11 @@
           }) |
           (DISTINCT ~ push(true)).? ~ (expression * commaSep) ~ ')' ~ ws ~
             (OVER ~ windowSpec).? ~> { (n1: String, n2: Any, d: Any, e: Any, w: Any) =>
-<<<<<<< HEAD
-            val f2 = n2.asInstanceOf[Option[String]]
-            val udfName = f2.fold(new FunctionIdentifier(n1))(new FunctionIdentifier(_, Some(n1)))
-            val allExprs = e.asInstanceOf[Seq[Expression]].toIndexedSeq
-=======
             val fnName = n2.asInstanceOf[Option[String]] match {
               case None => new FunctionIdentifier(n1)
               case Some(f) => new FunctionIdentifier(f, Some(n1))
             }
-            val allExprs = e.asInstanceOf[Seq[Expression]]
->>>>>>> d45f30e2
+            val allExprs = e.asInstanceOf[Seq[Expression]].toIndexedSeq
             val exprs = foldableFunctionsExpressionHandler(allExprs, n1)
             val function = if (d.asInstanceOf[Option[Boolean]].isEmpty) {
               UnresolvedFunction(fnName, exprs, isDistinct = false)
@@ -1400,13 +1304,8 @@
 
   override protected def start: Rule1[LogicalPlan] = rule {
     (ENABLE_TOKENIZE ~ (query.named("select") | insert | put | update | delete | ctes)) |
-<<<<<<< HEAD
-        (DISABLE_TOKENIZE ~ (dmlOperation | ddl | show | set | reset | cache | uncache |
-            deployPackages | explain | delegateToSpark))
-=======
         (DISABLE_TOKENIZE ~ (dmlOperation | putValuesOperation | ddl | show | set | reset | cache |
-            uncache | deployPackages | explain | analyze))
->>>>>>> d45f30e2
+            uncache | deployPackages | explain | analyze | delegateToSpark))
   }
 
   final def parse[T](sqlText: String, parseRule: => Try[T],
