--- conflicted
+++ resolved
@@ -17,6 +17,7 @@
 package io.snappydata.sql.catalog.impl
 
 import java.sql.SQLException
+import java.util.Collections
 import java.util.concurrent.{Callable, ExecutionException, ExecutorService, Executors, Future, TimeUnit}
 import java.util.{Collections, List => JList}
 
@@ -60,8 +61,7 @@
   private val COLUMN_TABLE_SCHEMA = 1
   // all hive tables that are expected to be in DataDictionary
   // this will exclude external tables like parquet tables, stream tables
-<<<<<<< HEAD
-  private val GET_ALL_TABLES_MANAGED_IN_DD = 2
+  private val GET_ALL_TABLES_MANAGED_IN_DD_UPPERCASE = 2
   private val GET_ALL_HIVE_ENTRIES = 3
   private val REMOVE_TABLE = 4
   private val GET_COL_TABLE = 5
@@ -71,17 +71,6 @@
   private val GET_METADATA = 9
   private val UPDATE_METADATA = 10
   private val CLOSE_HMC = 11
-=======
-  private val GET_ALL_TABLES_MANAGED_IN_DD_UPPERCASE = 2
-  private val REMOVE_TABLE = 3
-  private val GET_COL_TABLE = 4
-  private val GET_TABLE = 5
-  private val GET_HIVE_TABLES = 6
-  private val GET_POLICIES = 7
-  private val GET_METADATA = 8
-  private val UPDATE_METADATA = 9
-  private val CLOSE_HMC = 10
->>>>>>> cd0f20d8
 
   private val catalogQueriesExecutorService: ExecutorService = {
     val hmsThreadGroup = LogWriterImpl.createThreadGroup(THREAD_GROUP_NAME, Misc.getI18NLogWriter)
@@ -335,7 +324,6 @@
           toUpperCase(table.database) -> toUpperCase(table.identifier.table)
       }.asInstanceOf[R]
 
-<<<<<<< HEAD
       case GET_ALL_HIVE_ENTRIES => {
         println(s"KN: this is $this and case is GET_ALL_HIVE_ENTRIES and" +
             s" externalCatalog = $externalCatalog")
@@ -358,10 +346,7 @@
         }.asInstanceOf[R]
       }
 
-      case REMOVE_TABLE => externalCatalog.dropTable(schemaName, tableName,
-=======
       case REMOVE_TABLE => externalCatalog.dropTable(formattedSchema, formattedTable,
->>>>>>> cd0f20d8
         ignoreIfNotExists = true, purge = false).asInstanceOf[R]
 
       case GET_COL_TABLE => externalCatalog.getTableOption(formattedSchema, formattedTable) match {
