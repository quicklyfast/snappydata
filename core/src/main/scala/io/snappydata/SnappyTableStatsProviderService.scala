/*
 * Changes for SnappyData data platform.
 *
 * Portions Copyright (c) 2018 SnappyData, Inc. All rights reserved.
 *
 * Licensed under the Apache License, Version 2.0 (the "License"); you
 * may not use this file except in compliance with the License. You
 * may obtain a copy of the License at
 *
 * http://www.apache.org/licenses/LICENSE-2.0
 *
 * Unless required by applicable law or agreed to in writing, software
 * distributed under the License is distributed on an "AS IS" BASIS,
 * WITHOUT WARRANTIES OR CONDITIONS OF ANY KIND, either express or
 * implied. See the License for the specific language governing
 * permissions and limitations under the License. See accompanying
 * LICENSE file.
 */

package io.snappydata

import java.util.Collections
import java.util.concurrent.{ConcurrentHashMap, TimeUnit}
import java.util.function.{BiFunction, Predicate, Function => JFunction}

import scala.collection.JavaConverters._
import scala.collection.mutable
import scala.concurrent.Future
import scala.language.implicitConversions
import scala.util.control.NonFatal

import com.gemstone.gemfire.CancelException
import com.gemstone.gemfire.cache.execute.FunctionService
import com.gemstone.gemfire.cache.{IsolationLevel, LockTimeoutException}
import com.gemstone.gemfire.i18n.LogWriterI18n
import com.gemstone.gemfire.internal.SystemTimer
import com.gemstone.gemfire.internal.cache._
import com.pivotal.gemfirexd.internal.engine.Misc
import com.pivotal.gemfirexd.internal.engine.distributed.GfxdListResultCollector.ListResultCollectorValue
import com.pivotal.gemfirexd.internal.engine.distributed.{GfxdListResultCollector, GfxdMessage}
import com.pivotal.gemfirexd.internal.engine.locks.GfxdLockSet
import com.pivotal.gemfirexd.internal.engine.sql.execute.MemberStatisticsMessage
import com.pivotal.gemfirexd.internal.engine.store.GemFireContainer
import com.pivotal.gemfirexd.internal.engine.ui._
<<<<<<< HEAD
import io.snappydata.collection.{ObjectObjectHashMap, OpenHashSet}

import org.apache.spark.SparkContext
import org.apache.spark.sql.catalyst.InternalRow
import org.apache.spark.sql.collection.Utils
import org.apache.spark.sql.execution.columnar.impl.{ColumnDelta, ColumnFormatEntry, ColumnFormatKey, ColumnFormatValue, RemoteEntriesIterator}
import org.apache.spark.sql.execution.columnar.{ColumnBatchIterator, ColumnInsertExec, ColumnTableScan, ExternalStore, ExternalStoreUtils}
import org.apache.spark.sql.execution.row.ResultSetTraversal
import org.apache.spark.sql.execution.{BufferedRowIterator, WholeStageCodegenExec}
import org.apache.spark.sql.store.CodeGeneration
=======
import io.snappydata.Constant._
import io.snappydata.sql.catalog.CatalogObjectType
import org.eclipse.collections.impl.map.mutable.UnifiedMap

import org.apache.spark.SparkContext
import org.apache.spark.sql.collection.Utils
import org.apache.spark.sql.execution.columnar.impl.{ColumnFormatKey, ColumnFormatRelation, ColumnFormatValue, RemoteEntriesIterator}
>>>>>>> ccf00d76
import org.apache.spark.sql.{SnappyContext, ThinClientConnectorMode}

/*
* Object that encapsulates the actual stats provider service. Stats provider service
* will either be SnappyEmbeddedTableStatsProviderService or SnappyThinConnectorTableStatsProvider
 */
object SnappyTableStatsProviderService {
  // var that points to the actual stats provider service
  private var statsProviderService: TableStatsProviderService = _

  def start(sc: SparkContext, url: String): Unit = {
    SnappyContext.getClusterMode(sc) match {
      case ThinClientConnectorMode(_, _) =>
        statsProviderService = SnappyThinConnectorTableStatsProvider
      case _ =>
        statsProviderService = SnappyEmbeddedTableStatsProviderService
    }
    statsProviderService.start(sc, url)
  }

  def stop(): Unit = {
    val service = statsProviderService
    if (service ne null) {
      service.stop()
    }
  }

  def getService: TableStatsProviderService = {
    val service = statsProviderService
    if (service eq null) {
      throw new IllegalStateException("SnappyTableStatsProviderService not started")
    }
    service
  }

  // only for testing
  var TEST_SUSPEND_CACHE_INVALIDATION = false
}

object SnappyEmbeddedTableStatsProviderService extends TableStatsProviderService {

  override def start(sc: SparkContext, url: String): Unit = {
    if (!doRun) {
      this.synchronized {
        if (!doRun) {
          doRun = true
          Misc.getGemFireCache.getCCPTimer.schedule(
            new SystemTimer.SystemTimerTask {
              private val logger: LogWriterI18n = Misc.getGemFireCache.getLoggerI18n

              override def run2(): Unit = {
                try {
                  if (doRun) {
                    aggregateStats()
                  }
                } catch {
                  case _: CancelException => // ignore
                  case e: Exception => if (e.getMessage != null && !e.getMessage.contains(
                    "com.gemstone.gemfire.cache.CacheClosedException")) {
                    logger.warning(e)
                  } else {
                    logger.error(e)
                  }
                }
              }

              override def getLoggerI18n: LogWriterI18n = {
                logger
              }
            }, delayMillis, delayMillis)
        }
      }
    }
  }

  override def fillAggregatedMemberStatsOnDemand(): Unit = {

    try {
      val existingMembers = membersInfo.keys.toArray
      val collector = new GfxdListResultCollector(null, true)
      val msg = new MemberStatisticsMessage(collector)

      msg.executeFunction()

      val memStats = collector.getResult

      val itr = memStats.iterator()

      val members = new UnifiedMap[String, MemberStatistics](8)
      while (itr.hasNext) {
        val o = itr.next().asInstanceOf[ListResultCollectorValue]
        val memMap = o.resultOfSingleExecution.asInstanceOf[java.util.HashMap[String, Any]]

        val dssUUID = memMap.get("diskStoreUUID").asInstanceOf[java.util.UUID]
        val id = memMap.get("id").toString

        var memberStats: MemberStatistics = {
          if (dssUUID != null && membersInfo.contains(dssUUID.toString)) {
            membersInfo(dssUUID.toString)
          } else if (membersInfo.contains(id)) {
            membersInfo(id)
          } else {
            null
          }
        }

        if (memberStats == null) {
          memberStats = new MemberStatistics(memMap)
          if (dssUUID != null) {
            members.justPut(dssUUID.toString, memberStats)
          }
        } else {
          memberStats.updateMemberStatistics(memMap)
          if (dssUUID != null) {
            members.justPut(dssUUID.toString, memberStats)
          }
        }

        memberStats.setStatus("Running")
      }
      membersInfo ++= mapAsScalaMapConverter(members).asScala
      // mark members no longer running as stopped
      existingMembers.filterNot(members.containsKey).foreach(m =>
        membersInfo(m).setStatus("Stopped"))

      // update cluster level stats
      ClusterStatistics.getInstance().updateClusterStatistics(membersInfo.asJava)

    } catch {
      case NonFatal(e) => logWarning(e.getMessage, e)
    }
  }

  override def getStatsFromAllServers(sc: Option[SparkContext] = None): (Seq[SnappyRegionStats],
      Seq[SnappyIndexStats], Seq[SnappyExternalTableStats]) = {
    var result: Seq[SnappyRegionStatsCollectorResult] = Nil
    val dataServers = GfxdMessage.getAllDataStores
    var resultObtained: Boolean = false
    try {
      if (dataServers != null && dataServers.size() > 0) {
        result = FunctionService.onMembers(dataServers)
            // .withCollector(new GfxdListResultCollector())
            .execute(SnappyRegionStatsCollectorFunction.ID).getResult(5, TimeUnit.SECONDS).
            asInstanceOf[java.util.ArrayList[SnappyRegionStatsCollectorResult]]
            .asScala
        resultObtained = true
      }
    }
    catch {
      case NonFatal(e) =>
        log.warn("Exception occurred while collecting Table Statistics: " + e.getMessage)
        log.debug(e.getMessage, e)
    }

    val hiveTables = Misc.getMemStore.getExternalCatalog.getCatalogTables.asScala

    val externalTables: mutable.Buffer[SnappyExternalTableStats] = {
      try {
        // External Tables
        hiveTables.collect {
<<<<<<< HEAD
          case table if table.tableType.equalsIgnoreCase("EXTERNAL") =>
            new SnappyExternalTableStats(table.entityName, table.tableType, table.shortProvider,
              table.externalStore, table.dataSourcePath, table.driverClass)
        }
      } catch {
=======
          case table if table.tableType == CatalogObjectType.External.toString =>
            new SnappyExternalTableStats(table.entityName, table.tableType, table.schema,
              table.shortProvider, table.externalStore, table.dataSourcePath, table.driverClass)
        }
      }
      catch {
>>>>>>> ccf00d76
        case NonFatal(e) =>
          log.warn("Exception occurred while collecting External Table Statistics: " + e.getMessage)
          log.debug(e.getMessage, e)
          mutable.Buffer.empty[SnappyExternalTableStats]
      }
    }

    if (resultObtained) {
      // Return updated tableSizeInfo
      // Map to hold hive table type against table names as keys
      val tableTypesMap: mutable.HashMap[String, String] = mutable.HashMap.empty[String, String]
<<<<<<< HEAD
      hiveTables.foreach { ht =>
        val key = ht.schema.toString + '.' + ht.entityName
        tableTypesMap.put(key.toUpperCase, ht.tableType)
      }

      val regionStats = result.flatMap(_.getRegionStats.asScala).map(rs => {
        val tableName = rs.getTableName
        tableTypesMap.get(tableName.toUpperCase) match {
          case Some(t) if t.equalsIgnoreCase("COLUMN") => rs.setColumnTable(true)
          case _ => rs.setColumnTable(false)
=======
      hiveTables.foreach(ht => {
        val key = ht.schema.toString + "." + ht.entityName
        tableTypesMap.put(key, ht.tableType)
      })

      val regionStats = result.flatMap(_.getRegionStats.asScala).map(rs => {
        val tableName = rs.getTableName
        try tableTypesMap.get(tableName) match {
          case Some(t) if CatalogObjectType.isColumnTable(CatalogObjectType.withName(
            Utils.toUpperCase(t))) => rs.setColumnTable(true)
          case _ => rs.setColumnTable(false)
        } catch {
          case _: Exception => rs.setColumnTable(false)
>>>>>>> ccf00d76
        }
        rs
      })

      // Return updated details
      (regionStats, result.flatMap(_.getIndexStats.asScala), externalTables)
    } else {
      // Return last successfully updated tableSizeInfo
      (tableSizeInfo.values.toSeq, result.flatMap(_.getIndexStats.asScala), externalTables)
    }
  }

  type PRIterator = PartitionedRegion#PRLocalScanIterator

  /**
   * Allows pulling stats rows efficiently if required. For the corner case
   * of bucket moving away while iterating other buckets.
   */
  private val createRemoteIterator = new BiFunction[java.lang.Integer, PRIterator,
      java.util.Iterator[RegionEntry]] {
    override def apply(bucketId: Integer, iter: PRIterator): java.util.Iterator[RegionEntry] = {
      new RemoteEntriesIterator(bucketId, Array.emptyIntArray, iter.getPartitionedRegion, null)
    }
  }

  private def handleTransaction(cache: GemFireCacheImpl, tx: TXStateProxy,
      context: TXManagerImpl.TXContext, success: Boolean): Unit = {
    if (tx ne null) {
      val txManager = cache.getCacheTransactionManager
      if (success) {
        txManager.commit(tx, null, TXManagerImpl.FULL_COMMIT, context, false)
        if (cache.getRvvSnapshotTestHook ne null) {
          cache.notifyRvvTestHook()
          cache.waitOnRvvSnapshotTestHook()
        }
      } else {
        txManager.rollback(tx, null, false)
      }
    }
  }

  def publishColumnTableRowCountStats(): Unit = {
    val cache = Misc.getGemFireCache
    val regions = cache.getApplicationRegions.iterator()
    while (regions.hasNext) {
      val region = regions.next()
      val container = region.getUserAttribute.asInstanceOf[GemFireContainer]
      if ((container ne null) && region.getDataPolicy.withPartitioning()) {
        val pr = region.asInstanceOf[PartitionedRegion]
        val columnMeta = if (container.isColumnStore) container.fetchHiveMetaData(false) else null
        if ((columnMeta ne null) && pr.getLocalMaxMemory > 0) {
          val numColumnsInTable = Utils.getTableSchema(columnMeta).length
          // Resetting PR numRows in cached batch as this will be calculated every time.
          var rowsInColumnBatch = 0L
          var offHeapSize = 0L
          if (container ne null) {
            // This deliberately collects uncommitted entries so that bulk insert
            // progress can be monitored on dashboard. However, the pre-created transaction
            // is used to check for committed entries in case there are multiple column
            // batches that need to be merged
            val itr = new pr.PRLocalScanIterator(false /* primaryOnly */ , null /* no TX */ ,
              null /* not required since includeValues is false */ ,
              createRemoteIterator, false /* forUpdate */ , false /* includeValues */)
            val maxDeltaRows = pr.getColumnMaxDeltaRows
            var smallBucketRegion: BucketRegion = null
            val smallBatchBuckets = new OpenHashSet[BucketRegion](2)
            // using direct region operations
            while (itr.hasNext) {
              val re = itr.next().asInstanceOf[RegionEntry]
              if (!re.isDestroyedOrRemoved) {
                val key = re.getRawKey.asInstanceOf[ColumnFormatKey]
                val bucketRegion = itr.getHostedBucketRegion
                if (bucketRegion.getBucketAdvisor.isPrimary) {
                  val batchRowCount = key.getColumnBatchRowCount(bucketRegion, re,
                    numColumnsInTable)
                  rowsInColumnBatch += batchRowCount
                  // check if bucket has multiple small batches
                  if (key.getColumnIndex == ColumnFormatEntry.STATROW_COL_INDEX &&
                      batchRowCount < maxDeltaRows) {
                    if (bucketRegion eq smallBucketRegion) smallBatchBuckets.add(bucketRegion)
                    else smallBucketRegion = bucketRegion
                  }
                }
                re._getValue() match {
                  case v: ColumnFormatValue => offHeapSize += v.getOffHeapSizeInBytes
                  case _ =>
                }
              }
            }
            itr.close()
            // submit a task to merge small batches if required
            if (smallBatchBuckets.size() > 0) {
              mergeSmallColumnBatches(pr, container, columnMeta, smallBatchBuckets.asScala)
            }
          }
          val stats = pr.getPrStats
          stats.setPRNumRowsInColumnBatches(rowsInColumnBatch)
          stats.setOffHeapSizeInBytes(offHeapSize)
        } else if (container.isRowBuffer && pr.getLocalMaxMemory > 0) {
          rolloverTasks.computeIfAbsent(pr, rolloverRowBuffersTask)
        }
      }
    }
  }

  // Ensure max one background task per table
  private val rolloverTasks = new ConcurrentHashMap[PartitionedRegion, Future[Unit]]()
  private val mergeTasks = new ConcurrentHashMap[PartitionedRegion, Future[Unit]]()

  private def minSizeForRollover(pr: PartitionedRegion): Int =
    math.max(pr.getColumnMaxDeltaRows >>> 3, pr.getColumnMinDeltaRows)

  /**
   * Check if row buffers are large and have not been touched for a while
   * then roll it over into the column table
   */
  private val rolloverRowBuffersTask = new JFunction[PartitionedRegion, Future[Unit]] {

    private def testBucket(br: BucketRegion, maxDeltaRows: Int, minModTime: Long): Boolean = {
      val bucketSize = br.getRegionSize
      bucketSize >= maxDeltaRows || (br.getLastModifiedTime <= minModTime &&
          bucketSize >= minSizeForRollover(br.getPartitionedRegion))
    }

    override def apply(pr: PartitionedRegion): Future[Unit] = {
      val localPrimaries = pr.getDataStore.getAllLocalPrimaryBucketRegions
      if ((localPrimaries ne null) && localPrimaries.size() > 0) {
        val maxDeltaRows = try {
          pr.getColumnMaxDeltaRows
        } catch {
          case NonFatal(_) => return null
        }
        val minModTime = pr.getCache.cacheTimeMillis() - delayMillis
        // minimize object creation in usual case with explicit iteration (rather than asScala)
        var rolloverBuckets: OpenHashSet[BucketRegion] = null
        val iter = localPrimaries.iterator()
        while (iter.hasNext) {
          val br = iter.next()
          if (testBucket(br, maxDeltaRows, minModTime) && !br.isLockededForMaintenance) {
            if (rolloverBuckets eq null) rolloverBuckets = new OpenHashSet[BucketRegion]()
            rolloverBuckets.add(br)
          }
        }
        // enqueue a job to roll over required row buffers into column table
        // (each bucket will perform a last minute check before rollover inside lock)
        if ((rolloverBuckets ne null) && rolloverBuckets.size() > 0) {
          implicit val executionContext = Utils.executionContext(pr.getGemFireCache)
          Future {
            try {
              val doRollover = new Predicate[BucketRegion] {
                override def test(br: BucketRegion): Boolean =
                  testBucket(br, maxDeltaRows, minModTime)
              }
              rolloverBuckets.asScala.foreach(bucket => Utils.withExceptionHandling(
                bucket.createAndInsertColumnBatch(null, true,
                  GfxdLockSet.MAX_LOCKWAIT_VAL, doRollover)))
            } finally {
              rolloverTasks.remove(pr)
            }
          }
        } else null
      } else null
    }
  }

  /**
   * Merge multiple column batches that are small in size in a bucket.
   * These can get created due to a small "tail" in bulk imports (large enough
   * to exceed minimal size that would have pushed them into row buffers),
   * or a time-based flush that tolerates small sized column batches due to
   * [[rolloverRowBuffersTask]] or a forced flush of even smaller size for sample tables.
   */
  private def mergeSmallColumnBatches(pr: PartitionedRegion, container: GemFireContainer,
      metaData: ExternalTableMetaData, smallBatchBuckets: mutable.Set[BucketRegion]): Unit = {
    mergeTasks.computeIfAbsent(pr, new JFunction[PartitionedRegion, Future[Unit]] {
      override def apply(pr: PartitionedRegion): Future[Unit] = {
        val cache = pr.getGemFireCache
        implicit val executionContext = Utils.executionContext(cache)
        Future(Utils.withExceptionHandling({
          val tableName = container.getQualifiedTableName
          val schema = Utils.getTableSchema(metaData)
          val maxDeltaRows = pr.getColumnMaxDeltaRows
          val compileKey = tableName.concat(".MERGE_SMALL_BATCHES")
          val gen = CodeGeneration.compileCode(compileKey, schema.fields, () => {
            val schemaAttrs = Utils.schemaAttributes(schema)
            val tableScan = ColumnTableScan(schemaAttrs, dataRDD = null,
              otherRDDs = Nil, numBuckets = -1, partitionColumns = Nil,
              partitionColumnAliases = Nil, baseRelation = null, schema, allFilters = Nil,
              schemaAttrs, caseSensitive = true)
            // zero delta row size to avoid going through rolloverRowBuffers again
            val insertPlan = ColumnInsertExec(tableScan, Nil, Nil,
              numBuckets = -1, isPartitioned = false, None,
              (pr.getColumnBatchSize, 0, metaData.compressionCodec),
              tableName, onExecutor = true, schema,
              metaData.externalStore.asInstanceOf[ExternalStore], useMemberVariables = false)
            // now generate the code with the help of WholeStageCodegenExec
            // this is only used for local code generation while its RDD semantics
            // and related methods are all ignored
            val (ctx, code) = ExternalStoreUtils.codeGenOnExecutor(
              WholeStageCodegenExec(insertPlan), insertPlan)
            val references = ctx.references
            // also push the index of batchId reference at the end which can be
            // used by caller to update the reference objects before execution
            references += insertPlan.getBatchIdRef
            (code, references.toArray)
          })
          val references = gen._2.clone()
          // full projection for the iterators
          val numColumns = schema.length
          val projection = (1 to numColumns).toArray
          val lockOwner = Thread.currentThread()
          var success = false
          var locked = false
          var tx: TXStateProxy = null
          var context: TXManagerImpl.TXContext = null
          logInfo(s"Found small batches in ${pr.getName}: " +
              smallBatchBuckets.map(_.getId).mkString(", "))
          // for each bucket, create an iterator to scan and insert the result batches;
          // a separate iterator is required because one ColumnInsertExec assumes a single batchId
          for (br <- smallBatchBuckets) try {
            success = false
            locked = false
            tx = null
            // lock the row buffer bucket for maintenance operations
            Thread.`yield`() // prefer foreground operations
            locked = br.lockForMaintenance(true, GfxdLockSet.MAX_LOCKWAIT_VAL, lockOwner)
            if (!locked) {
              throw new LockTimeoutException(
                s"Failed to lock ${br.getFullPath} for maintenance merge operation")
            }
            // start a new transaction for each bucket
            tx = if (cache.snapshotEnabled) {
              context = TXManagerImpl.getOrCreateTXContext()
              cache.getCacheTransactionManager.beginTX(context,
                IsolationLevel.SNAPSHOT, null, null)
            } else null
            // find the committed entries with small batches under the transaction
            val bucketId = br.getId
            val itr = new pr.PRLocalScanIterator(Collections.singleton(bucketId),
              tx.getTXStateForRead, false /* forUpdate */ , false /* includeValues */ ,
              false /* fetchRemote */)
            val entries = new mutable.ArrayBuffer[RegionEntry](2)
            while (itr.hasNext) {
              val re = itr.next().asInstanceOf[RegionEntry]
              if (!re.isDestroyedOrRemoved) {
                val key = re.getRawKey.asInstanceOf[ColumnFormatKey]
                val batchRowCount = key.getColumnBatchRowCount(itr.getHostedBucketRegion,
                  re, schema.length)
                // check if bucket has multiple small batches
                if (key.getColumnIndex == ColumnFormatEntry.STATROW_COL_INDEX &&
                    batchRowCount < maxDeltaRows) {
                  entries += re
                }
              }
            }
            itr.close()
            if (entries.length > 1) {
              // update the bucketId as per the current bucket
              val batchIdRef = references(references.length - 1).asInstanceOf[Int]
              references(batchIdRef + 1) = bucketId
              val keys = entries.map(_.getRawKey.asInstanceOf[ColumnFormatKey])
              logInfo(s"Merging batches for ${pr.getName}:$bucketId :: $keys")
              // no harm in passing a references array with an extra element at end
              val iter = gen._1.generate(references).asInstanceOf[BufferedRowIterator]
              // use the entries already determined for the iterator read by generated code
              val batchIter = ColumnBatchIterator(br, entries.iterator, projection, context = null)
              iter.init(bucketId, Array(Iterator[Any](new ResultSetTraversal(
                conn = null, stmt = null, rs = null, context = null), batchIter)
                  .asInstanceOf[Iterator[InternalRow]]))
              while (iter.hasNext) {
                iter.next() // ignore result which is number of inserted rows
              }
              // now delete the keys that have been inserted above
              logInfo(s"Deleting merged batches for ${pr.getName}:$bucketId :: $keys")
              keys.foreach(ColumnDelta.deleteBatch(_, pr, numColumns))
            }
            success = true
          } catch {
            case le: LockTimeoutException => logWarning(le.getMessage)
            case t: Throwable => Utils.logAndThrowException(t)
          } finally {
            handleTransaction(cache, tx, context, success)
            if (locked) {
              br.unlockAfterMaintenance(true, lockOwner)
            }
          }
        }, () => {
          mergeTasks.remove(pr)
        }))
      }
    })
  }
}<|MERGE_RESOLUTION|>--- conflicted
+++ resolved
@@ -25,7 +25,7 @@
 
 import scala.collection.JavaConverters._
 import scala.collection.mutable
-import scala.concurrent.Future
+import scala.concurrent.{ExecutionContext, Future}
 import scala.language.implicitConversions
 import scala.util.control.NonFatal
 
@@ -42,8 +42,9 @@
 import com.pivotal.gemfirexd.internal.engine.sql.execute.MemberStatisticsMessage
 import com.pivotal.gemfirexd.internal.engine.store.GemFireContainer
 import com.pivotal.gemfirexd.internal.engine.ui._
-<<<<<<< HEAD
-import io.snappydata.collection.{ObjectObjectHashMap, OpenHashSet}
+import io.snappydata.sql.catalog.CatalogObjectType
+import org.eclipse.collections.impl.map.mutable.UnifiedMap
+import org.eclipse.collections.impl.set.mutable.UnifiedSet
 
 import org.apache.spark.SparkContext
 import org.apache.spark.sql.catalyst.InternalRow
@@ -53,15 +54,6 @@
 import org.apache.spark.sql.execution.row.ResultSetTraversal
 import org.apache.spark.sql.execution.{BufferedRowIterator, WholeStageCodegenExec}
 import org.apache.spark.sql.store.CodeGeneration
-=======
-import io.snappydata.Constant._
-import io.snappydata.sql.catalog.CatalogObjectType
-import org.eclipse.collections.impl.map.mutable.UnifiedMap
-
-import org.apache.spark.SparkContext
-import org.apache.spark.sql.collection.Utils
-import org.apache.spark.sql.execution.columnar.impl.{ColumnFormatKey, ColumnFormatRelation, ColumnFormatValue, RemoteEntriesIterator}
->>>>>>> ccf00d76
 import org.apache.spark.sql.{SnappyContext, ThinClientConnectorMode}
 
 /*
@@ -171,12 +163,12 @@
         if (memberStats == null) {
           memberStats = new MemberStatistics(memMap)
           if (dssUUID != null) {
-            members.justPut(dssUUID.toString, memberStats)
+            members.put(dssUUID.toString, memberStats)
           }
         } else {
           memberStats.updateMemberStatistics(memMap)
           if (dssUUID != null) {
-            members.justPut(dssUUID.toString, memberStats)
+            members.put(dssUUID.toString, memberStats)
           }
         }
 
@@ -222,20 +214,11 @@
       try {
         // External Tables
         hiveTables.collect {
-<<<<<<< HEAD
-          case table if table.tableType.equalsIgnoreCase("EXTERNAL") =>
-            new SnappyExternalTableStats(table.entityName, table.tableType, table.shortProvider,
-              table.externalStore, table.dataSourcePath, table.driverClass)
-        }
-      } catch {
-=======
           case table if table.tableType == CatalogObjectType.External.toString =>
             new SnappyExternalTableStats(table.entityName, table.tableType, table.schema,
               table.shortProvider, table.externalStore, table.dataSourcePath, table.driverClass)
         }
-      }
-      catch {
->>>>>>> ccf00d76
+      } catch {
         case NonFatal(e) =>
           log.warn("Exception occurred while collecting External Table Statistics: " + e.getMessage)
           log.debug(e.getMessage, e)
@@ -247,18 +230,6 @@
       // Return updated tableSizeInfo
       // Map to hold hive table type against table names as keys
       val tableTypesMap: mutable.HashMap[String, String] = mutable.HashMap.empty[String, String]
-<<<<<<< HEAD
-      hiveTables.foreach { ht =>
-        val key = ht.schema.toString + '.' + ht.entityName
-        tableTypesMap.put(key.toUpperCase, ht.tableType)
-      }
-
-      val regionStats = result.flatMap(_.getRegionStats.asScala).map(rs => {
-        val tableName = rs.getTableName
-        tableTypesMap.get(tableName.toUpperCase) match {
-          case Some(t) if t.equalsIgnoreCase("COLUMN") => rs.setColumnTable(true)
-          case _ => rs.setColumnTable(false)
-=======
       hiveTables.foreach(ht => {
         val key = ht.schema.toString + "." + ht.entityName
         tableTypesMap.put(key, ht.tableType)
@@ -272,7 +243,6 @@
           case _ => rs.setColumnTable(false)
         } catch {
           case _: Exception => rs.setColumnTable(false)
->>>>>>> ccf00d76
         }
         rs
       })
@@ -338,7 +308,7 @@
               createRemoteIterator, false /* forUpdate */ , false /* includeValues */)
             val maxDeltaRows = pr.getColumnMaxDeltaRows
             var smallBucketRegion: BucketRegion = null
-            val smallBatchBuckets = new OpenHashSet[BucketRegion](2)
+            val smallBatchBuckets = new UnifiedSet[BucketRegion](2)
             // using direct region operations
             while (itr.hasNext) {
               val re = itr.next().asInstanceOf[RegionEntry]
@@ -389,7 +359,8 @@
    * Check if row buffers are large and have not been touched for a while
    * then roll it over into the column table
    */
-  private val rolloverRowBuffersTask = new JFunction[PartitionedRegion, Future[Unit]] {
+  // noinspection TypeAnnotation
+  private[this] val rolloverRowBuffersTask = new JFunction[PartitionedRegion, Future[Unit]] {
 
     private def testBucket(br: BucketRegion, maxDeltaRows: Int, minModTime: Long): Boolean = {
       val bucketSize = br.getRegionSize
@@ -407,12 +378,12 @@
         }
         val minModTime = pr.getCache.cacheTimeMillis() - delayMillis
         // minimize object creation in usual case with explicit iteration (rather than asScala)
-        var rolloverBuckets: OpenHashSet[BucketRegion] = null
+        var rolloverBuckets: UnifiedSet[BucketRegion] = null
         val iter = localPrimaries.iterator()
         while (iter.hasNext) {
           val br = iter.next()
           if (testBucket(br, maxDeltaRows, minModTime) && !br.isLockededForMaintenance) {
-            if (rolloverBuckets eq null) rolloverBuckets = new OpenHashSet[BucketRegion]()
+            if (rolloverBuckets eq null) rolloverBuckets = new UnifiedSet[BucketRegion]()
             rolloverBuckets.add(br)
           }
         }
@@ -444,13 +415,19 @@
    * to exceed minimal size that would have pushed them into row buffers),
    * or a time-based flush that tolerates small sized column batches due to
    * [[rolloverRowBuffersTask]] or a forced flush of even smaller size for sample tables.
+   *
+   * The ColumnBatchIterator is passed the stats row entry. Rest all the columns, including
+   * delta/delete are looked up by the iterator (see ColumnFormatStatsIterator.getColumnValue)
+   * when the generated code asks for them. Hence this will be same as iterating batches in
+   * ColumnTableScan that will return merged entries with deltas/deletes applied.
+   * The ColumnInsert is tied to output of this hence will create a combined merged batch.
    */
   private def mergeSmallColumnBatches(pr: PartitionedRegion, container: GemFireContainer,
       metaData: ExternalTableMetaData, smallBatchBuckets: mutable.Set[BucketRegion]): Unit = {
     mergeTasks.computeIfAbsent(pr, new JFunction[PartitionedRegion, Future[Unit]] {
       override def apply(pr: PartitionedRegion): Future[Unit] = {
         val cache = pr.getGemFireCache
-        implicit val executionContext = Utils.executionContext(cache)
+        implicit val executionContext: ExecutionContext = Utils.executionContext(cache)
         Future(Utils.withExceptionHandling({
           val tableName = container.getQualifiedTableName
           val schema = Utils.getTableSchema(metaData)
