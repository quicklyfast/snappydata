/*
 * Copyright (c) 2017-2019 TIBCO Software Inc. All rights reserved.
 *
 * Licensed under the Apache License, Version 2.0 (the "License"); you
 * may not use this file except in compliance with the License. You
 * may obtain a copy of the License at
 *
 * http://www.apache.org/licenses/LICENSE-2.0
 *
 * Unless required by applicable law or agreed to in writing, software
 * distributed under the License is distributed on an "AS IS" BASIS,
 * WITHOUT WARRANTIES OR CONDITIONS OF ANY KIND, either express or
 * implied. See the License for the specific language governing
 * permissions and limitations under the License. See accompanying
 * LICENSE file.
 */
package io.snappydata.hydra.northwind

import java.io.{File, FileOutputStream, PrintWriter}

import io.snappydata.hydra.SnappyTestUtils

import org.apache.spark.sql.{SQLContext, SnappyContext}
import org.apache.spark.{SparkConf, SparkContext}

object ValidateNWQueriesWithChangingConstantsApp {

  def main(args: Array[String]) {
    val conf = new SparkConf().
        setAppName("ValidateNWQueries Application_" + System.currentTimeMillis())
    val sc = SparkContext.getOrCreate(conf)
    val sqlContext = SQLContext.getOrCreate(sc)
    val snc = SnappyContext(sc)
    // snc.sql("set spark.sql.shuffle.partitions=6")
    val dataFilesLocation: String = args(0)
    snc.setConf("dataFilesLocation", dataFilesLocation)
    NWQueries.snc = snc
    NWQueries.dataFilesLocation = dataFilesLocation
    val tableType = args(1)
    val threadID = Thread.currentThread().getId
    SnappyTestUtils.validateFullResultSet = true
    SnappyTestUtils.numRowsValidation = true
    SnappyTestUtils.tableType = tableType
<<<<<<< HEAD
    def getCurrentDirectory = new java.io.File(".").getCanonicalPath
=======

    def getCurrentDirectory = new java.io.File(".").getCanonicalPath

>>>>>>> 74d1f1e9
    val outputFile = "ValidateNWQueriesApp_thread_" + threadID + "_" + System.currentTimeMillis +
        ".out"
    val pw = new PrintWriter(new FileOutputStream(new File(outputFile), true));
    // scalastyle:off println
    var startTime = System.currentTimeMillis()
<<<<<<< HEAD
    pw.println(s"createAndLoadSparkTables Test started at : " + startTime)
    NWTestUtil.createAndLoadSparkTables(sqlContext)
    var finishTime = System.currentTimeMillis()
    var totalTime = (finishTime -startTime)/1000
    pw.println(s"createAndLoadSparkTables completed successfully in :" + totalTime + " secs.")
    pw.flush()
    pw.println(s"ValidateQueriesFullResultSet for ${tableType} tables Queries Test started at" +
        s" :  " + System.currentTimeMillis)
=======
    pw.println(s"${SnappyTestUtils.logTime} createAndLoadSparkTables started.. ")
    NWTestUtil.createAndLoadSparkTables(sqlContext)
    var finishTime = System.currentTimeMillis()
    var totalTime = (finishTime - startTime) / 1000
    pw.println(s"${SnappyTestUtils.logTime} createAndLoadSparkTables completed successfully in "
        + s"$totalTime secs.")
    pw.flush()
    pw.println(s"${SnappyTestUtils.logTime} Validation for ${tableType} tables queries started..")
>>>>>>> 74d1f1e9
    startTime = System.currentTimeMillis()
    val failedQueries: String = NWTestUtil.executeAndValidateQueriesByChangingConstants(snc,
      tableType, pw, sqlContext)
    finishTime = System.currentTimeMillis()
<<<<<<< HEAD
    totalTime = (finishTime - startTime)/1000
    if (!failedQueries.isEmpty) {
      println(s"Validation failed for ${tableType} tables for queries ${failedQueries}. See " +
          s"${getCurrentDirectory}/${outputFile}")
      pw.println(s"Total execution took ${totalTime} seconds.")
      pw.println(s"Validation failed for ${tableType} tables for queries ${failedQueries}. ")
      pw.close()
      throw new Exception(s"Validation task failed for ${tableType} tables. See " +
          s"${getCurrentDirectory}/${outputFile}")
    }
      pw.println(s"ValidateQueries for ${tableType} tables Test completed successfully in : " +
          totalTime + " secs.")
=======
    totalTime = (finishTime - startTime) / 1000
    if (!failedQueries.isEmpty) {
      println(s"Validation failed for ${tableType} tables for queries ${failedQueries}. See " +
          s"${getCurrentDirectory}/${outputFile}")
      pw.println(s"${SnappyTestUtils.logTime} Total execution took ${totalTime} seconds.")
      pw.println(s"${SnappyTestUtils.logTime} Validation failed for ${tableType} tables for " +
          s"queries ${failedQueries}. ")
      pw.close()
      throw new Exception(s"Validation failed for ${tableType} tables. See " +
          s"${getCurrentDirectory}/${outputFile}")
    }
    pw.println(s"ValidateQueries for $tableType tables completed successfully in $totalTime secs.")
>>>>>>> 74d1f1e9
    pw.close()
  }
}
<|MERGE_RESOLUTION|>--- conflicted
+++ resolved
@@ -41,28 +41,14 @@
     SnappyTestUtils.validateFullResultSet = true
     SnappyTestUtils.numRowsValidation = true
     SnappyTestUtils.tableType = tableType
-<<<<<<< HEAD
-    def getCurrentDirectory = new java.io.File(".").getCanonicalPath
-=======
 
     def getCurrentDirectory = new java.io.File(".").getCanonicalPath
 
->>>>>>> 74d1f1e9
     val outputFile = "ValidateNWQueriesApp_thread_" + threadID + "_" + System.currentTimeMillis +
         ".out"
     val pw = new PrintWriter(new FileOutputStream(new File(outputFile), true));
     // scalastyle:off println
     var startTime = System.currentTimeMillis()
-<<<<<<< HEAD
-    pw.println(s"createAndLoadSparkTables Test started at : " + startTime)
-    NWTestUtil.createAndLoadSparkTables(sqlContext)
-    var finishTime = System.currentTimeMillis()
-    var totalTime = (finishTime -startTime)/1000
-    pw.println(s"createAndLoadSparkTables completed successfully in :" + totalTime + " secs.")
-    pw.flush()
-    pw.println(s"ValidateQueriesFullResultSet for ${tableType} tables Queries Test started at" +
-        s" :  " + System.currentTimeMillis)
-=======
     pw.println(s"${SnappyTestUtils.logTime} createAndLoadSparkTables started.. ")
     NWTestUtil.createAndLoadSparkTables(sqlContext)
     var finishTime = System.currentTimeMillis()
@@ -71,25 +57,10 @@
         + s"$totalTime secs.")
     pw.flush()
     pw.println(s"${SnappyTestUtils.logTime} Validation for ${tableType} tables queries started..")
->>>>>>> 74d1f1e9
     startTime = System.currentTimeMillis()
     val failedQueries: String = NWTestUtil.executeAndValidateQueriesByChangingConstants(snc,
       tableType, pw, sqlContext)
     finishTime = System.currentTimeMillis()
-<<<<<<< HEAD
-    totalTime = (finishTime - startTime)/1000
-    if (!failedQueries.isEmpty) {
-      println(s"Validation failed for ${tableType} tables for queries ${failedQueries}. See " +
-          s"${getCurrentDirectory}/${outputFile}")
-      pw.println(s"Total execution took ${totalTime} seconds.")
-      pw.println(s"Validation failed for ${tableType} tables for queries ${failedQueries}. ")
-      pw.close()
-      throw new Exception(s"Validation task failed for ${tableType} tables. See " +
-          s"${getCurrentDirectory}/${outputFile}")
-    }
-      pw.println(s"ValidateQueries for ${tableType} tables Test completed successfully in : " +
-          totalTime + " secs.")
-=======
     totalTime = (finishTime - startTime) / 1000
     if (!failedQueries.isEmpty) {
       println(s"Validation failed for ${tableType} tables for queries ${failedQueries}. See " +
@@ -102,7 +73,6 @@
           s"${getCurrentDirectory}/${outputFile}")
     }
     pw.println(s"ValidateQueries for $tableType tables completed successfully in $totalTime secs.")
->>>>>>> 74d1f1e9
     pw.close()
   }
 }
