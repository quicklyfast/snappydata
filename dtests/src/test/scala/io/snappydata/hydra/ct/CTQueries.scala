--- conflicted
+++ resolved
@@ -278,23 +278,12 @@
 
   val exec_details_create_ddl =
     "create table exec_details " +
-<<<<<<< HEAD
-        "(EXEC_DID BIGINT,SYS_EXEC_VER INTEGER,SYS_EXEC_ID VARCHAR(64),TRD_DATE VARCHAR(20)," +
-        "ALT_EXEC_ID VARCHAR(64), SYS_EXEC_STAT VARCHAR(20),DW_EXEC_STAT VARCHAR(20)," +
-        "ORDER_OWNER_FIRM_ID VARCHAR(20),TRDR_SYS_LOGON_ID VARCHAR(64), CONTRA_BROKER_MNEMONIC " +
-        "VARCHAR(20),SIDE VARCHAR(20),TICKER_SYMBOL VARCHAR(32),SYS_SECURITY_ALT_ID VARCHAR(64)," +
-        "PRODUCT_CAT_CD VARCHAR(20),LAST_MKT VARCHAR(20),EXECUTED_QTY DECIMAL(18, 4)," +
-        "EXEC_PRICE DECIMAL( 38, 18), EXEC_PRICE_CURR_CD VARCHAR(20),EXEC_CAPACITY VARCHAR(20)," +
-        "CLIENT_ACCT_ID BIGINT,FIRM_ACCT_ID BIGINT, AVG_PRICE_ACCT_ID BIGINT,OCEAN_ACCT_ID " +
-        "BIGINT,EXEC_CNTRY_CD VARCHAR(20),CMSN VARCHAR(20),COMMENT_TXT VARCHAR(2000)," +
-=======
         "(EXEC_DID BIGINT,SYS_EXEC_VER INTEGER,SYS_EXEC_ID VARCHAR(64),TRD_DATE VARCHAR(20),ALT_EXEC_ID VARCHAR(64)," +
         "SYS_EXEC_STAT VARCHAR(20),DW_EXEC_STAT VARCHAR(20),ORDER_OWNER_FIRM_ID VARCHAR(20),TRDR_SYS_LOGON_ID VARCHAR(64)," +
         "CONTRA_BROKER_MNEMONIC VARCHAR(20),SIDE VARCHAR(20),TICKER_SYMBOL VARCHAR(32),SYS_SECURITY_ALT_ID VARCHAR(64)," +
         "PRODUCT_CAT_CD VARCHAR(20),LAST_MKT VARCHAR(20),EXECUTED_QTY DECIMAL(18, 4),EXEC_PRICE DECIMAL( 18, 8)," +
         "EXEC_PRICE_CURR_CD VARCHAR(20),EXEC_CAPACITY VARCHAR(20),CLIENT_ACCT_ID BIGINT,FIRM_ACCT_ID BIGINT," +
         "AVG_PRICE_ACCT_ID BIGINT,OCEAN_ACCT_ID BIGINT,EXEC_CNTRY_CD VARCHAR(20),CMSN VARCHAR(20),COMMENT_TXT VARCHAR(2000)," +
->>>>>>> e87cf3c8
         "ACT_BRCH_SEQ_TXT VARCHAR(20),IGNORE_CD VARCHAR(20),SRC_SYS VARCHAR(20),EXEC_TYPE_CD VARCHAR(20)," +
         "LIQUIDITY_CD VARCHAR(20),ASK_PRICE DECIMAL( 18, 8),ASK_QTY DECIMAL(18, 4),TRD_REPORT_ASOF_DATE VARCHAR(20)," +
         "BID_PRICE DECIMAL( 18, 8),BID_QTY DECIMAL(18, 4),CROSS_ID VARCHAR(64),NYSE_SUBREPORT_TYPE VARCHAR(20)," +
