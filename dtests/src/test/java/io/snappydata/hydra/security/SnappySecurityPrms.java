/*
 * Copyright (c) 2017-2019 TIBCO Software Inc. All rights reserved.
 *
 * Licensed under the Apache License, Version 2.0 (the "License"); you
 * may not use this file except in compliance with the License. You
 * may obtain a copy of the License at
 *
 * http://www.apache.org/licenses/LICENSE-2.0
 *
 * Unless required by applicable law or agreed to in writing, software
 * distributed under the License is distributed on an "AS IS" BASIS,
 * WITHOUT WARRANTIES OR CONDITIONS OF ANY KIND, either express or
 * implied. See the License for the specific language governing
 * permissions and limitations under the License. See accompanying
 * LICENSE file.
 */
package io.snappydata.hydra.security;

import hydra.BasePrms;
import hydra.HydraVector;
import hydra.Log;
import io.snappydata.hydra.cluster.SnappyPrms;

import java.util.Vector;


public class SnappySecurityPrms extends SnappyPrms{

  public static Long queryList;

  public static Long userName;

  public static Long passWord;

  public static Long expectedExcptCnt;

  public static Long unExpectedExcptCnt;

  public static Long dataLocation;

  public static Long isGrant;

  public static Long isRevoke;

  public static Long isJoinQuery;

  public static Long isPublicAccess;

  public static Long isGroupAccess;

  public static Long onSchema;

  public static Long dmlOperations;

  public static Long isSecurity;

  public static Long passFile;
<<<<<<< HEAD
=======
 
  public static Long isAltTableRLS;

  public static Long isRLS;

  public static Long isDropPolicy;

  public static Long numOfPolicy;

  public static int getPolicyCnt() {
    Long key = numOfPolicy;
    return tasktab().intAt(key, tab().intAt(key, 1));
  }

  public static boolean getIsAltTableRLS() {
    Long key = isAltTableRLS;
    return tasktab().booleanAt(key, tab().booleanAt(key, false));
  }

  public static boolean getIsRLS() {
    Long key = isRLS;
    return tasktab().booleanAt(key, tab().booleanAt(key, false));
  }

  public static boolean getIsDropPolicy() {
    Long key = isDropPolicy;
    return tasktab().booleanAt(key, tab().booleanAt(key, false));
  }
>>>>>>> 000256ad

  public static Vector getDmlOps() {
    Long key = dmlOperations;
    return BasePrms.tasktab().vecAt(key, BasePrms.tab().vecAt(key, null));
  }

  public static String getDataLocation(){
    String dataLoc = tasktab().stringAt(dataLocation, tab().stringAt
        (dataLocation, null));
    if (dataLoc == null) return "";
    return dataLoc;
  }

  public static String getPassFile(){
    String pwdFile = tasktab().stringAt(passFile, tab().stringAt
        (passFile, null));
    if (pwdFile == null) return "";
    return pwdFile;
  }

  public static Vector getSchema() {
    Long key = onSchema;
    return BasePrms.tasktab().vecAt(key, BasePrms.tab().vecAt(key, null));
  }

    public static boolean getIsGrant() {
    Long key = isGrant;
    return tasktab().booleanAt(key, tab().booleanAt(key, false));
  }

  public static boolean getIsRevoke() {
    Long key = isRevoke;
    return tasktab().booleanAt(key, tab().booleanAt(key, false));
  }

  public static boolean getIsSecurity() {
    Long key = isSecurity;
    return tasktab().booleanAt(key, tab().booleanAt(key, false));
  }

  public static boolean getIsJoinQuery() {
    Long key = isJoinQuery;
    return tasktab().booleanAt(key, tab().booleanAt(key, false));
  }


  public static boolean getIsPublic() {
    Long key = isPublicAccess;
    return tasktab().booleanAt(key, tab().booleanAt(key, false));
  }

  public static boolean getIsGroup() {
    Long key = isGroupAccess;
    return tasktab().booleanAt(key, tab().booleanAt(key, false));
  }

  public static int getExpectedExcptCnt() {
    Long key = expectedExcptCnt;
    return tasktab().intAt(key, tab().intAt(key, 1));
  }

  public static int getUnExpectedExcptCnt() {
    Long key = unExpectedExcptCnt;
    return tasktab().intAt(key, tab().intAt(key, 1));
  }

  public static Vector getUserName() {
    Long key = userName;
    return BasePrms.tasktab().vecAt(key, BasePrms.tab().vecAt(key, null));
  }

  public static Vector getPassWord() {
    Long key = passWord;
    return BasePrms.tasktab().vecAt(key, BasePrms.tab().vecAt(key, null));
  }

  public static Vector getQueryList() {
    Long key = queryList;
    return BasePrms.tasktab().vecAt(key, BasePrms.tab().vecAt(key, new HydraVector()));
  }

  static {
    SnappyPrms.setValues(SnappySecurityPrms.class);
  }

  public static void main(String args[]) {
    SnappyPrms.dumpKeys();
  }
}<|MERGE_RESOLUTION|>--- conflicted
+++ resolved
@@ -55,8 +55,6 @@
   public static Long isSecurity;
 
   public static Long passFile;
-<<<<<<< HEAD
-=======
  
   public static Long isAltTableRLS;
 
@@ -85,7 +83,6 @@
     Long key = isDropPolicy;
     return tasktab().booleanAt(key, tab().booleanAt(key, false));
   }
->>>>>>> 000256ad
 
   public static Vector getDmlOps() {
     Long key = dmlOperations;
