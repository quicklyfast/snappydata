--- conflicted
+++ resolved
@@ -668,13 +668,8 @@
       Log.getLogWriter().info("Updated " + numRows + " rows in snappy.");
       if (hasDerbyServer) {
         dConn = derbyTestUtils.getDerbyConnection();
-<<<<<<< HEAD
-        if(stmt.toUpperCase().contains("SELECT"))
+        if (stmt.toUpperCase().contains("SELECT"))
           getAndExecuteSelect(dConn,stmt,true);
-=======
-        if (stmt.toUpperCase().contains("SELECT"))
-          getAndExecuteSelect(conn, stmt, true);
->>>>>>> 0abf6109
         Log.getLogWriter().info("Executing " + stmt + " on derby.");
         int derbyRows = dConn.createStatement().executeUpdate(stmt);
         Log.getLogWriter().info("Updated " + derbyRows + " rows in derby.");
@@ -726,13 +721,8 @@
       Log.getLogWriter().info("Deleted " + numRows + " rows in snappy.");
       if (hasDerbyServer) {
         dConn = derbyTestUtils.getDerbyConnection();
-<<<<<<< HEAD
-        if(stmt.toUpperCase().contains("SELECT"))
+        if (stmt.toUpperCase().contains("SELECT"))
           getAndExecuteSelect(dConn,stmt,true);
-=======
-        if (stmt.toUpperCase().contains("SELECT"))
-          getAndExecuteSelect(conn, stmt, true);
->>>>>>> 0abf6109
         Log.getLogWriter().info("Executing " + stmt + " on derby.");
         int derbyRows = dConn.createStatement().executeUpdate(stmt);
         Log.getLogWriter().info("Deleted " + derbyRows + " rows in derby.");
