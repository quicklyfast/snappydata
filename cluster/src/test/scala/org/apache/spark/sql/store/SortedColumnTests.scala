/*
 * Copyright (c) 2017 SnappyData, Inc. All rights reserved.
 *
 * Licensed under the Apache License, Version 2.0 (the "License"); you
 * may not use this file except in compliance with the License. You
 * may obtain a copy of the License at
 *
 * http://www.apache.org/licenses/LICENSE-2.0
 *
 * Unless required by applicable law or agreed to in writing, software
 * distributed under the License is distributed on an "AS IS" BASIS,
 * WITHOUT WARRANTIES OR CONDITIONS OF ANY KIND, either express or
 * implied. See the License for the specific language governing
 * permissions and limitations under the License. See accompanying
 * LICENSE file.
 */

package org.apache.spark.sql.store

import java.io.File

import io.snappydata.Property

import org.apache.spark.{Logging, SparkConf}
import org.apache.spark.memory.SnappyUnifiedMemoryManager
import org.apache.spark.sql.SnappySession
import org.apache.spark.sql.execution.columnar.ColumnTableScan
import org.apache.spark.sql.{DataFrame, DataFrameReader, SnappySession}
import org.apache.spark.sql.internal.SQLConf
import org.apache.spark.sql.snappy._

/**
 * Tests for column table having sorted columns.
 */
class SortedColumnTests extends ColumnTablesTestBase {

  override def beforeAll(): Unit = {
    super.beforeAll()
    stopAll()
  }

  override def afterAll(): Unit = {
    super.afterAll()
    stopAll()
  }

  override protected def newSparkConf(addOn: (SparkConf) => SparkConf): SparkConf = {
    val conf = new SparkConf()
    conf.setIfMissing("spark.master", "local[*]")
        .setAppName(getClass.getName)
    conf.set("snappydata.store.critical-heap-percentage", "95")
    if (SnappySession.isEnterpriseEdition) {
      conf.set("snappydata.store.memory-size", "1200m")
    }
    conf.set("spark.memory.manager", classOf[SnappyUnifiedMemoryManager].getName)
    conf.set("spark.serializer", "org.apache.spark.serializer.PooledKryoSerializer")
    conf.set("spark.closure.serializer", "org.apache.spark.serializer.PooledKryoSerializer")
    conf
  }

  test("basic insert") {
    val snc = this.snc.snappySession
    val colTableName = "colDeltaTable"
    val numElements = 551
    val numBuckets = 2

    SortedColumnTests.verfiyInsertDataExists(snc, numElements)
    SortedColumnTests.verfiyUpdateDataExists(snc, numElements)
    SortedColumnTests.testBasicInsert(snc, colTableName, numBuckets, numElements)
  }
}

object SortedColumnTests extends Logging {
  private val baseDataPath = s"/home/vivek/work/testData/local_index"

<<<<<<< HEAD
  def filePathInsert(size: Long, multiple: Int = 1) : String = s"$baseDataPath/insert${size}_$multiple" 
=======
  def filePathInsert(size: Long, multiple: Int) : String = s"$baseDataPath/insert${size}_$multiple"
>>>>>>> b30f6251
  def verfiyInsertDataExists(snc: SnappySession, size: Long, multiple: Int = 1) : Unit = {
    val dataDirInsert = new File(SortedColumnTests.filePathInsert(size, multiple))
    if (!dataDirInsert.exists()) {
      dataDirInsert.mkdir()
<<<<<<< HEAD
      snc.sql(s"create EXTERNAL TABLE insert_table_$multiple(id int, addr string, status boolean)" +
=======
      snc.sql(s"create EXTERNAL TABLE insert_table_${size}_$multiple(id int, addr string," +
          s" status boolean)" +
>>>>>>> b30f6251
          s" USING parquet OPTIONS(path '${SortedColumnTests.filePathInsert(size, multiple)}')")
      var j = 0
      while (j < multiple) {
        snc.range(size).filter(_ % 10 < 6).selectExpr("id", "concat('addr'," +
            "cast(id as string))",
<<<<<<< HEAD
          "case when (id % 2) = 0 then true else false end").write.insertInto(s"insert_table_$multiple")
=======
          "case when (id % 2) = 0 then true else false end").write.
            insertInto(s"insert_table_${size}_$multiple")
>>>>>>> b30f6251
        j += 1
      }
    }
  }

<<<<<<< HEAD
  def filePathUpdate(size: Long, multiple: Int = 1) : String = s"$baseDataPath/update${size}_$multiple"
=======
  def filePathUpdate(size: Long, multiple: Int) : String = s"$baseDataPath/update${size}_$multiple"
>>>>>>> b30f6251
  def verfiyUpdateDataExists(snc: SnappySession, size: Long, multiple: Int = 1) : Unit = {
    val dataDirUpdate = new File(SortedColumnTests.filePathUpdate(size, multiple))
    if (!dataDirUpdate.exists()) {
      dataDirUpdate.mkdir()
<<<<<<< HEAD
      snc.sql(s"create EXTERNAL TABLE update_table_$multiple(id int, addr string, status boolean)" +
=======
      snc.sql(s"create EXTERNAL TABLE update_table_${size}_$multiple(id int, addr string," +
          s" status boolean)" +
>>>>>>> b30f6251
          s" USING parquet OPTIONS(path '${SortedColumnTests.filePathUpdate(size, multiple)}')")
      var j = 0
      while (j < multiple) {
        snc.range(size).filter(_ % 10 > 5).selectExpr("id", "concat('addr'," +
            "cast(id as string))",
<<<<<<< HEAD
          "case when (id % 2) = 0 then true else false end").write.insertInto(s"update_table_$multiple")
=======
          "case when (id % 2) = 0 then true else false end").write.
            insertInto(s"update_table_${size}_$multiple")
>>>>>>> b30f6251
        j += 1
      }
    }
  }

  def verifyTotalRows(session: SnappySession, columnTable: String, numElements: Long,
      finalCall: Boolean, numTimesInsert: Int, numTimesUpdate: Int): Unit = {
    val colDf = session.sql(s"select * from $columnTable")
    // scalastyle:off
    // println(s"verifyTotalRows = ${colDf.collect().length}")
    // scalastyle:on
    val dataFrameReader: DataFrameReader = session.read
    val insDF = dataFrameReader.parquet(filePathInsert(numElements, numTimesInsert))
    val verifyDF = if (finalCall) {
      insDF.union(dataFrameReader.parquet(filePathUpdate(numElements, numTimesUpdate)))
    } else insDF
    val resCount = colDf.except(verifyDF).count()
    assert(resCount == 0, resCount)
  }

  def createColumnTable(session: SnappySession, colTableName: String, numBuckets: Int,
      numElements: Long, colocateTableName: Option[String] = None): Unit = {
    session.sql(s"drop table if exists $colTableName")
    if (colocateTableName.isDefined) session.sql(s"drop table if exists $colocateTableName")
    val additionalString = if (colocateTableName.isDefined) {
      s", COLOCATE_WITH '${colocateTableName.get}'"
    } else ""
    session.sql(s"create table $colTableName (id int, addr string, status boolean) " +
        s"using column options(buckets '$numBuckets', partition_by 'id', key_columns 'id' " +
        additionalString + s")")
  }

  def testBasicInsert(session: SnappySession, colTableName: String, numBuckets: Int,
      numElements: Long): Unit = {
    session.conf.set(Property.ColumnMaxDeltaRows.name, "100")
    session.conf.set(SQLConf.WHOLESTAGE_CODEGEN_ENABLED.key, "true")
    session.conf.set(SQLConf.WHOLESTAGE_FALLBACK.key, "false")

    createColumnTable(session, colTableName, numBuckets, numElements)
    val dataFrameReader : DataFrameReader = session.read
    val insertDF : DataFrame = dataFrameReader.load(filePathInsert(numElements, multiple = 1))
    insertDF.write.insertInto(colTableName)
    val updateDF : DataFrame = dataFrameReader.load(filePathUpdate(numElements, multiple = 1))

    try {
      verifyTotalRows(session: SnappySession, colTableName, numElements, finalCall = false,
        numTimesInsert = 1, numTimesUpdate = 1)
      try {
        ColumnTableScan.setCaseOfSortedInsertValue(true)
        ColumnTableScan.setDebugMode(false)
        updateDF.write.putInto(colTableName)
      } finally {
        ColumnTableScan.setDebugMode(false)
        ColumnTableScan.setCaseOfSortedInsertValue(false)
      }
      verifyTotalRows(session: SnappySession, colTableName, numElements, finalCall = true,
        numTimesInsert = 1, numTimesUpdate = 1)
    } catch {
      case t: Throwable =>
        logError(t.getMessage, t)
        throw t
    }

    // Disable verifying rows in sorted order
    // def sorted(l: List[Row]) = l.isEmpty ||
    //    l.view.zip(l.tail).forall(x => x._1.getInt(0) <= x._2.getInt(0))
    // assert(sorted(rs2.toList))

    session.sql(s"drop table $colTableName")
    session.conf.unset(Property.ColumnBatchSize.name)
    session.conf.unset(Property.ColumnMaxDeltaRows.name)
    session.conf.unset(SQLConf.WHOLESTAGE_CODEGEN_ENABLED.key)
    session.conf.unset(SQLConf.WHOLESTAGE_FALLBACK.key)
  }
}<|MERGE_RESOLUTION|>--- conflicted
+++ resolved
@@ -73,63 +73,39 @@
 object SortedColumnTests extends Logging {
   private val baseDataPath = s"/home/vivek/work/testData/local_index"
 
-<<<<<<< HEAD
-  def filePathInsert(size: Long, multiple: Int = 1) : String = s"$baseDataPath/insert${size}_$multiple" 
-=======
   def filePathInsert(size: Long, multiple: Int) : String = s"$baseDataPath/insert${size}_$multiple"
->>>>>>> b30f6251
   def verfiyInsertDataExists(snc: SnappySession, size: Long, multiple: Int = 1) : Unit = {
     val dataDirInsert = new File(SortedColumnTests.filePathInsert(size, multiple))
     if (!dataDirInsert.exists()) {
       dataDirInsert.mkdir()
-<<<<<<< HEAD
-      snc.sql(s"create EXTERNAL TABLE insert_table_$multiple(id int, addr string, status boolean)" +
-=======
       snc.sql(s"create EXTERNAL TABLE insert_table_${size}_$multiple(id int, addr string," +
           s" status boolean)" +
->>>>>>> b30f6251
           s" USING parquet OPTIONS(path '${SortedColumnTests.filePathInsert(size, multiple)}')")
       var j = 0
       while (j < multiple) {
         snc.range(size).filter(_ % 10 < 6).selectExpr("id", "concat('addr'," +
             "cast(id as string))",
-<<<<<<< HEAD
-          "case when (id % 2) = 0 then true else false end").write.insertInto(s"insert_table_$multiple")
-=======
           "case when (id % 2) = 0 then true else false end").write.
             insertInto(s"insert_table_${size}_$multiple")
->>>>>>> b30f6251
         j += 1
       }
     }
   }
 
-<<<<<<< HEAD
-  def filePathUpdate(size: Long, multiple: Int = 1) : String = s"$baseDataPath/update${size}_$multiple"
-=======
   def filePathUpdate(size: Long, multiple: Int) : String = s"$baseDataPath/update${size}_$multiple"
->>>>>>> b30f6251
   def verfiyUpdateDataExists(snc: SnappySession, size: Long, multiple: Int = 1) : Unit = {
     val dataDirUpdate = new File(SortedColumnTests.filePathUpdate(size, multiple))
     if (!dataDirUpdate.exists()) {
       dataDirUpdate.mkdir()
-<<<<<<< HEAD
-      snc.sql(s"create EXTERNAL TABLE update_table_$multiple(id int, addr string, status boolean)" +
-=======
       snc.sql(s"create EXTERNAL TABLE update_table_${size}_$multiple(id int, addr string," +
           s" status boolean)" +
->>>>>>> b30f6251
           s" USING parquet OPTIONS(path '${SortedColumnTests.filePathUpdate(size, multiple)}')")
       var j = 0
       while (j < multiple) {
         snc.range(size).filter(_ % 10 > 5).selectExpr("id", "concat('addr'," +
             "cast(id as string))",
-<<<<<<< HEAD
-          "case when (id % 2) = 0 then true else false end").write.insertInto(s"update_table_$multiple")
-=======
           "case when (id % 2) = 0 then true else false end").write.
             insertInto(s"update_table_${size}_$multiple")
->>>>>>> b30f6251
         j += 1
       }
     }
