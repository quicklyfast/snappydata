--- conflicted
+++ resolved
@@ -178,8 +178,7 @@
   var lastFailedIteration: Int = Int.MinValue
 
   def executeQuery_PointQuery(session: SnappySession, colTableName: String, numIters: Int,
-<<<<<<< HEAD
-      iterCount: Int): Boolean = {
+      iterCount: Int, numThreads: Int, threadId: Int): Boolean = {
     val param = if (iterCount != lastFailedIteration) {
       SortedColumnPerformanceTests.getParam(iterCount,
         SortedColumnPerformanceTests.params)
@@ -187,19 +186,10 @@
     val query = s"select * from $colTableName where id = $param"
     val expectedNumResults = if (param % 10 < 6) 10 else 1
     val result = session.sql(query).collect()
-    val passed = result.length === expectedNumResults
+    val passed = numThreads > 1 || result.length === expectedNumResults
     if (!passed && iterCount != -1) {
       lastFailedIteration = iterCount
     }
-=======
-      iterCount: Int, numThreads: Int, threadId: Int): Boolean = {
-    val param = SortedColumnPerformanceTests.getParam(iterCount,
-      SortedColumnPerformanceTests.params)
-    val query = s"select * from $colTableName where id = $param"
-    val expectedNumResults = if (param % 10 < 6) 10 else 1
-    val result = session.sql(query).collect()
-    val passed = numThreads > 1 || result.length === expectedNumResults
->>>>>>> 4e3a135c
     // scalastyle:off
     // println(s"Query = $query result=${result.length} $expectedNumResults $iterCount" +
     //    s" $numThreads $threadId")
@@ -208,8 +198,7 @@
   }
 
   def executeQuery_RangeQuery(session: SnappySession, colTableName: String, numIters: Int,
-<<<<<<< HEAD
-      iterCount: Int): Boolean = {
+      iterCount: Int, numThreads: Int, threadId: Int): Boolean = {
     val param1 = if (iterCount != lastFailedIteration) {
       SortedColumnPerformanceTests.getParam(iterCount,
         SortedColumnPerformanceTests.params1)
@@ -218,13 +207,6 @@
       SortedColumnPerformanceTests.getParam(iterCount,
         SortedColumnPerformanceTests.params2)
     } else QueryBenchmark.secondRandomValue
-=======
-      iterCount: Int, numThreads: Int, threadId: Int): Boolean = {
-    val param1 = SortedColumnPerformanceTests.getParam(iterCount,
-      SortedColumnPerformanceTests.params1)
-    val param2 = SortedColumnPerformanceTests.getParam(iterCount,
-      SortedColumnPerformanceTests.params2)
->>>>>>> 4e3a135c
     val (low, high) = if (param1 < param2) { (param1, param2)} else (param2, param1)
     val query = s"select * from $colTableName where id between $low and $high"
     // val expectedNumResults = SortedColumnPerformanceTests.getParam(iterCount,
