--- conflicted
+++ resolved
@@ -23,18 +23,13 @@
 
 import org.apache.spark.SparkConf
 import org.apache.spark.memory.SnappyUnifiedMemoryManager
-<<<<<<< HEAD
 import org.apache.spark.sql.execution.benchmark.ColumnCacheBenchmark
 import org.apache.spark.sql.execution.columnar.ColumnTableScan
-=======
->>>>>>> ef2be93f
 import org.apache.spark.sql.internal.SQLConf
 import org.apache.spark.sql.{DataFrame, DataFrameReader, SnappySession}
 import org.apache.spark.util.{Benchmark, MultiThreadedBenchmark}
 import org.apache.spark.sql.snappy._
 import scala.concurrent.duration._
-
-import org.apache.spark.sql.execution.benchmark.ColumnCacheBenchmark
 
 /**
  * Tests for column table having sorted columns.
@@ -227,7 +222,7 @@
       session.conf.unset(Property.HashJoinSize.name)
       session.conf.unset(SQLConf.AUTO_BROADCASTJOIN_THRESHOLD.key)
     }
-    Thread.sleep(50000000)
+    // Thread.sleep(50000000)
   }
 
   test("PointQuery performance multithreaded 1") {
@@ -330,7 +325,6 @@
     System.runFinalization()
   }
 
-<<<<<<< HEAD
   def benchmarkInsert(session: SnappySession, colTableName: String, numBuckets: Int,
       numElements: Long, numIters: Int, queryMark: String,
       doVerifyFullSize: Boolean = false): Unit = {
@@ -407,14 +401,12 @@
 
   var lastFailedIteration: Int = Int.MinValue
 
-=======
->>>>>>> ef2be93f
   def executeQuery_PointQuery_mt(session: SnappySession, colTableName: String,
       joinTableName: String, numIters: Int, iterCount: Int, numThreads: Int, threadId: Int,
       isMultithreaded: Boolean, numTimesInsert: Int, numTimesUpdate: Int): Boolean = {
     val param = if (iterCount != lastFailedIteration) {
       getParam(iterCount, params)
-    } else QueryBenchmark.firstRandomValue
+    } else MultiThreadedBenchmark.firstRandomValue
     val query = s"select * from $colTableName where id = $param"
     val expectedNumResults = if (param % 10 < 6) numTimesInsert else numTimesUpdate
     val result = session.sql(query).collect()
@@ -434,10 +426,10 @@
       isMultithreaded: Boolean, numTimesInsert: Int, numTimesUpdate: Int): Boolean = {
     val param1 = if (iterCount != lastFailedIteration) {
       getParam(iterCount, params1)
-    } else QueryBenchmark.firstRandomValue
+    } else MultiThreadedBenchmark.firstRandomValue
     val param2 = if (iterCount != lastFailedIteration) {
       getParam(iterCount, params2)
-    } else QueryBenchmark.secondRandomValue
+    } else MultiThreadedBenchmark.secondRandomValue
     val (low, high) = if (param1 < param2) { (param1, param2)} else (param2, param1)
     val query = s"select * from $colTableName where id between $low and $high"
     val expectedNumResults = getParam(iterCount, params3)
@@ -478,14 +470,8 @@
       // scalastyle:on
       (f : (SnappySession, String, String, Int, Int, Int, Int, Boolean, Int,
           Int) => Boolean): Unit = {
-<<<<<<< HEAD
-    val benchmark = new QueryBenchmark(s"Benchmark $queryMark", isMultithreaded, numElements,
-      outputPerIteration = true, numThreads = totalThreads, minTime = runTime)
-=======
     val benchmark = new MultiThreadedBenchmark(s"Benchmark $queryMark", isMultithreaded,
       numElements, outputPerIteration = true, numThreads = totalThreads, minTime = runTime)
-    SortedColumnTests.verfiyInsertDataExists(session, numElements, multiple = 1)
->>>>>>> ef2be93f
     SortedColumnTests.verfiyInsertDataExists(session, numElements, numTimesInsert)
     SortedColumnTests.verfiyUpdateDataExists(session, numElements, numTimesUpdate)
     val dataFrameReader : DataFrameReader = session.read
