/*
 * Copyright (c) 2018 SnappyData, Inc. All rights reserved.
 *
 * Licensed under the Apache License, Version 2.0 (the "License"); you
 * may not use this file except in compliance with the License. You
 * may obtain a copy of the License at
 *
 * http://www.apache.org/licenses/LICENSE-2.0
 *
 * Unless required by applicable law or agreed to in writing, software
 * distributed under the License is distributed on an "AS IS" BASIS,
 * WITHOUT WARRANTIES OR CONDITIONS OF ANY KIND, either express or
 * implied. See the License for the specific language governing
 * permissions and limitations under the License. See accompanying
 * LICENSE file.
 */
package io.snappydata.cluster

import java.net.InetAddress
import java.util.Properties

import scala.language.postfixOps

import com.gemstone.gemfire.internal.cache.PartitionedRegion
import com.pivotal.gemfirexd.internal.engine.Misc
import io.snappydata.core.{TestData, TestData2}
import io.snappydata.test.dunit.{AvailablePortHelper, SerializableRunnable}
import io.snappydata.util.TestUtils
import io.snappydata.{ColumnUpdateDeleteTests, Property, SnappyTableStatsProviderService}
import org.junit.Assert

import org.apache.spark.sql._
import org.apache.spark.sql.execution.columnar.impl.ColumnFormatRelation
import org.apache.spark.sql.store.{SnappyJoinSuite, StoreUtils}
import org.apache.spark.sql.udf.UserDefinedFunctionsDUnitTest
import org.apache.spark.{Logging, SparkConf, SparkContext}

/**
 * Basic tests for non-embedded mode connections to an embedded cluster.
 */
class SplitSnappyClusterDUnitTest(s: String)
    extends ClusterManagerTestBase(s) with SplitClusterDUnitTestBase with Serializable {

  override val locatorNetPort: Int = testObject.locatorNetPort

  override val stopNetServersInTearDown = false

  val currentLocatorPort: Int = ClusterManagerTestBase.locPort

<<<<<<< HEAD
  // start embedded thrift server on lead
  bootProps.setProperty("snappydata.hiveServer.enabled", "true")
  bootProps.setProperty("hive.server2.thrift.bind.host", "localhost")
  bootProps.setProperty("hive.server2.thrift.port", testObject.thriftPort.toString)

  override protected val sparkOldProductDir: String =
=======
  override protected val sparkProductDir: String =
>>>>>>> 568b7e1f
    testObject.getEnvironmentVariable("SNAPPY_HOME")

  override def beforeClass(): Unit = {
    // stop any existing SnappyContext to enable applying thrift-server properties
    val sc = SnappyContext.globalSparkContext
    if ((sc ne null) && !sc.isStopped) {
      ClusterManagerTestBase.stopSpark()
    }
    super.beforeClass()
    startNetworkServers()
    vm3.invoke(classOf[ClusterManagerTestBase], "startSparkCluster", sparkOldProductDir)
  }

  override def afterClass(): Unit = {
    Array(vm2, vm1, vm0).foreach(_.invoke(getClass, "stopNetworkServers"))
    ClusterManagerTestBase.stopNetworkServers()
    vm3.invoke(classOf[ClusterManagerTestBase], "stopSparkCluster", sparkOldProductDir)
    super.afterClass()
  }

  def testCreateTablesFromOtherTables(): Unit = {
    // stop a network server to test remote fetch
    vm0.invoke(classOf[ClusterManagerTestBase], "stopNetworkServers")
    vm3.invoke(getClass, "createTablesFromOtherTablesTest",
      startArgs :+
          Int.box(locatorClientPort))
  }

  override protected def locatorClientPort: Int = locatorNetPort

  override protected def startNetworkServers(): Unit = {
    startNetworkServersOnAllVMs()
  }

  override protected def testObject = SplitSnappyClusterDUnitTest

  def testCollocatedJoinInSplitModeRowTable(): Unit = {
    testObject.createRowTableForCollocatedJoin()
    vm3.invoke(getClass, "checkCollocatedJoins", startArgs :+
        "PR_TABLE1" :+ "PR_TABLE2" :+ Int.box(locatorClientPort))
  }

  def testCollocatedJoinInSplitModeColumnTable(): Unit = {
    testObject.createColumnTableForCollocatedJoin()
    vm3.invoke(getClass, "checkCollocatedJoins", startArgs :+
        "PR_TABLE3" :+ "PR_TABLE4" :+
        Int.box(locatorClientPort))
  }

  def testColumnTableStatsInSplitMode(): Unit = {
    vm3.invoke(getClass, "checkStatsForSplitMode", startArgs :+
        "1" :+ Int.box(locatorClientPort))
    vm3.invoke(getClass, "checkStatsForSplitMode", startArgs :+
        "8" :+ Int.box(locatorClientPort))
  }

  def testBatchSize(): Unit = {
    val snc = SnappyContext(sc)
    val tblBatchSizeSmall = "APP.tblBatchSizeSmall_embedded"
    val tblSizeBig = "APP.tblBatchSizeBig_embedded"
    val tblBatchSizeBig_split = "APP.tblBatchSizeBig_split"
    val tblBatchSizeSmall_split = "APP.tblBatchSizeSmall_split"

    snc.sql(s"drop table if exists $tblBatchSizeSmall")
    snc.sql(s"drop table if exists $tblSizeBig")
    snc.sql(s"drop table if exists $tblBatchSizeBig_split")
    snc.sql(s"drop table if exists $tblBatchSizeSmall_split")

    snc.sql(s"CREATE TABLE $tblBatchSizeSmall(Key1 INT ,Value STRING) " +
        "USING column " +
        "options " +
        "(" +
        "PARTITION_BY 'Key1'," +
        "BUCKETS '8', COLUMN_BATCH_SIZE '200')")

    snc.sql(s"CREATE TABLE $tblSizeBig (Key1 INT ,Value STRING) " +
        "USING column " +
        "options " +
        "(" +
        "PARTITION_BY 'Key1'," +
        "BUCKETS '8', COLUMN_BATCH_SIZE '200000')")

    val rdd = sc.parallelize(
      (1 to 100000).map(i => TestData(i, i.toString)))

    implicit val encoder: Encoder[TestData] = Encoders.product[TestData]
    val dataDF = snc.createDataset(rdd)

    dataDF.write.insertInto(tblBatchSizeSmall)
    dataDF.write.insertInto(tblSizeBig)

    // StandAlone Spark Cluster Operations
    vm3.invoke(getClass, "splitModeTableCreate",
      startArgs :+
          Int.box(locatorClientPort))

    assert(getShadowRegionSize(tblBatchSizeSmall) > 10,
      s"Expected batches should be greater than " +
          s"10 but are ${getShadowRegionSize(tblBatchSizeSmall)}")
    assert(getShadowRegionSize(tblSizeBig) > 0, s"Expected batches should be greater than " +
        s"0 but are ${getShadowRegionSize(tblSizeBig)}")
    assert(getShadowRegionSize(tblSizeBig) < 10, s"Expected batches should be less than " +
        s"10 but are ${getShadowRegionSize(tblSizeBig)}")

    assert(getShadowRegionSize(tblBatchSizeSmall_split) > 10,
      s"Expected batches should be greater than " +
          s"10 but are ${getShadowRegionSize(tblBatchSizeSmall_split)}")

    assert(getShadowRegionSize(tblBatchSizeBig_split) > 0,
      s"Expected batches should be greater than " +
          s"0 but are ${getShadowRegionSize(tblBatchSizeBig_split)}")

    assert(getShadowRegionSize(tblBatchSizeBig_split) < 10,
      s"Expected batches should be less than " +
          s"10 but are ${getShadowRegionSize(tblBatchSizeBig_split)}")

    logInfo("Test Completed Successfully")
  }

  def getRegionSize(tbl: String): Long = {
    Misc.getRegionForTable(tbl.toUpperCase,
      true).asInstanceOf[PartitionedRegion].size()

  }

  def getShadowRegionSize(tbl: String): Long = {
    // divide by three as 2 entries are for column and one is a base entry
    Misc.getRegionForTable(ColumnFormatRelation.
        columnBatchTableName(tbl).toUpperCase,
      true).asInstanceOf[PartitionedRegion].size() / 3
  }

  def testColumnTableStatsInSplitModeWithHA(): Unit = {
    vm3.invoke(getClass, "checkStatsForSplitMode", startArgs :+
        "1" :+ Int.box(locatorClientPort))
    val props = bootProps
    val port = currentLocatorPort

    val restartServer = new SerializableRunnable() {
      override def run(): Unit = ClusterManagerTestBase.startSnappyServer(port, props)
    }

    vm0.invoke(classOf[ClusterManagerTestBase], "stopAny")
    val stats = SnappyTableStatsProviderService.getService.
        getAggregatedStatsOnDemand._1("APP.SNAPPYTABLE")

    Assert.assertEquals(10000100, stats.getRowCount)
    vm0.invoke(restartServer)

    vm1.invoke(classOf[ClusterManagerTestBase], "stopAny")
    val stats1 = SnappyTableStatsProviderService.getService.
        getAggregatedStatsOnDemand._1("APP.SNAPPYTABLE")
    Assert.assertEquals(10000100, stats1.getRowCount)
    vm1.invoke(restartServer)

    // Test using using 5 buckets
    vm3.invoke(getClass, "checkStatsForSplitMode", startArgs :+
        "8" :+ Int.box(locatorClientPort))
    vm0.invoke(classOf[ClusterManagerTestBase], "stopAny")
    val stats2 = SnappyTableStatsProviderService.getService.
        getAggregatedStatsOnDemand._1("APP.SNAPPYTABLE")
    Assert.assertEquals(10000100, stats2.getRowCount)
    val snc = SnappyContext(sc)
    snc.sql("insert into snappyTable values(1,'Test')")
    SnappyTableStatsProviderService.getService.
        getAggregatedStatsOnDemand._1("APP.SNAPPYTABLE")
    vm0.invoke(restartServer)
  }

  def testCTAS(): Unit = {
    val snc = SnappyContext(sc)
    // StandAlone Spark Cluster Operations
    vm3.invoke(getClass, "splitModeCreateTableUsingCTAS",
      startArgs :+
          Int.box(locatorClientPort))

    val count = snc.sql("select * from customer").count()
    assert(count == 750, s"Expected 750 rows. Actual rows = $count")

    snc.sql("DROP TABLE CUSTOMER_STAGING")
    snc.sql("DROP TABLE CUSTOMER")

    val count2 = snc.sql("select * from customer_2").count()
    assert(count2 == 750, s"Expected 750 rows. Actual rows = $count2")
    snc.sql("DROP TABLE CUSTOMER_2")
  }

  def testUDF(): Unit = {
    doTestUDF(skewNetworkServers)
  }

  def doTestUDF(skewServerDistribution: Boolean): Unit = {
    testObject.createUDFInEmbeddedMode()

    // StandAlone Spark Cluster Operations
    vm3.invoke(getClass, "createUDFInSplitMode",
      startArgs :+ Int.box(locatorClientPort))

    testObject.verifyUDFInEmbeddedMode()

    // StandAlone Spark Cluster Operations
    vm3.invoke(getClass, "verifyUDFInSplitMode",
      startArgs :+ Int.box(locatorClientPort))
  }

  override def testUpdateDeleteOnColumnTables(): Unit = {
    // check in embedded mode (connector mode tested in SplitClusterDUnitTest)
    val session = new SnappySession(sc)
    // using random bucket assignment for this test to check remote iteration
    // added in SNAP-2012
    StoreUtils.TEST_RANDOM_BUCKETID_ASSIGNMENT = true
    try {
      ColumnUpdateDeleteTests.testBasicUpdate(session)
      ColumnUpdateDeleteTests.testDeltaStats(session)
      ColumnUpdateDeleteTests.testBasicDelete(session)
      ColumnUpdateDeleteTests.testSNAP1925(session)
      ColumnUpdateDeleteTests.testSNAP1926(session)
      ColumnUpdateDeleteTests.testConcurrentOps(session)
      ColumnUpdateDeleteTests.testSNAP2124(session)
    } finally {
      StoreUtils.TEST_RANDOM_BUCKETID_ASSIGNMENT = false
    }
  }
}

object SplitSnappyClusterDUnitTest
    extends SplitClusterDUnitTestObject with Logging {

  private val locatorNetPort = AvailablePortHelper.getRandomAvailableTCPPort

  def sc: SparkContext = {
    val context = ClusterManagerTestBase.sc
    context
  }

  def assertTableNotCachedInHiveCatalog(tableName: String): Unit = {
    val session = new SnappySession(SnappyContext.globalSparkContext)
    val catalog = session.sessionCatalog
    try {
      catalog.lookupRelation(session.tableIdentifier(tableName))
      assert(assertion = false, s"Table $tableName should not exist in the " +
          s"cached Hive catalog")
    } catch {
      // expected exception
      case _: org.apache.spark.sql.TableNotFoundException =>
    }
  }

  override def createTablesAndInsertData(tableType: String): Unit = {
    val snc = SnappyContext(sc)

    createTableUsingDataSourceAPI(snc, "embeddedModeTable1", tableType)
    selectFromTable(snc, "embeddedModeTable1", 1005)

    createTableUsingDataSourceAPI(snc, "embeddedModeTable2", tableType)
    selectFromTable(snc, "embeddedModeTable2", 1005)

    logInfo("Successful")
  }

  override def createComplexTablesAndInsertData(
      props: Map[String, String]): Unit = {
    val snc = SnappyContext(sc)

    createComplexTableUsingDataSourceAPI(snc, "embeddedModeTable1",
      "column", props)
    selectFromTable(snc, "embeddedModeTable1", 1005)

    createComplexTableUsingDataSourceAPI(snc, "embeddedModeTable2",
      "column", props)
    selectFromTable(snc, "embeddedModeTable2", 1005)

    logInfo("Successful")
  }

  def createUDFInEmbeddedMode(): Unit = {
    val snc = SnappyContext(sc)
    val rdd = sc.parallelize((1 to 5).map(i => OrderData(i, s"some $i", i)))
    val refDf = snc.createDataFrame(rdd)
    snc.sql("DROP TABLE IF EXISTS RR_TABLE")
    snc.sql("DROP TABLE IF EXISTS COL_TABLE")

    snc.sql("CREATE TABLE RR_TABLE(OrderRef INT NOT NULL, description String, price BIGINT)")
    snc.sql("CREATE TABLE COL_TABLE(OrderRef INT NOT NULL, " +
        "description String, price  LONG) using column options()")

    refDf.write.insertInto("RR_TABLE")
    refDf.write.insertInto("COL_TABLE")

    // create a udf in embedded mode
    val udfText: String = "public class IntegerUDF implements " +
        "    org.apache.spark.sql.api.java.UDF1<String,Integer> {" +
        " @Override public Integer call(String s){ " +
        "               return 6; " +
        "}" +
        "}"
    val file = UserDefinedFunctionsDUnitTest.createUDFClass("IntegerUDF", udfText)
    val jar = UserDefinedFunctionsDUnitTest.createJarFile(Seq(file))
    snc.sql(s"CREATE FUNCTION APP.intudf_embeddedmode AS IntegerUDF " +
        s"RETURNS Integer USING JAR " +
        s"'$jar'")
    val row = snc.sql("select intudf_embeddedmode(description) from col_table").collect()
    row.foreach(r => assert(r(0) == 6))
  }

  def createUDFInSplitMode(locatorPort: Int,
      prop: Properties,
      locatorClientPort: Int): Unit = {

    val snc: SnappyContext = getSnappyContextForConnector(locatorClientPort)

    // create a udf in split mode
    val udfText = "public class IntegerUDF2 implements org.apache.spark.sql.api.java.UDF1<String,Integer> {" +
        " @Override public Integer call(String s){ " +
        "               return 8; " +
        "}" +
        "}"

    val file2 = UserDefinedFunctionsDUnitTest.createUDFClass("IntegerUDF2", udfText)
    val jar = UserDefinedFunctionsDUnitTest.createJarFile(Seq(file2))
    snc.sql(s"CREATE FUNCTION APP.intudf_splitmode AS IntegerUDF2 " +
        s"RETURNS Integer USING JAR " +
        s"'$jar'")
    val row2 = snc.sql("select intudf_splitmode(description) from col_table").collect()
    row2.foreach(r => assert(r(0) == 8))

    // use function created in embedded mode
    val row = snc.sql("select intudf_embeddedmode(description) from col_table").collect()
    row.foreach(r => assert(r(0) == 6))
    snc.sql("drop function APP.intudf_embeddedmode")
    assert(snc.snappySession.sql(s"SHOW FUNCTIONS APP.intudf_embeddedmode").collect().length == 0)
  }

  def verifyUDFInEmbeddedMode(): Unit = {
    val snc = SnappyContext(sc)
    // use function created in splitmode
    val row2 = snc.sql("select intudf_splitmode(description) from col_table").collect()
    row2.foreach(r => assert(r(0) == 8))
    snc.sql("drop function APP.intudf_splitmode")
    assert(snc.snappySession.sql(s"SHOW FUNCTIONS APP.intudf_splitmode").collect().length == 0)
  }

  def verifyUDFInSplitMode(locatorPort: Int,
      prop: Properties,
      locatorClientPort: Int): Unit = {
    val snc: SnappyContext = getSnappyContextForConnector(locatorClientPort)

    // function that was dropped in embedded mode
    try {
      snc.sql("select intudf_splitmode(description) from col_table").collect()
    } catch {
      case e: AnalysisException if e.getMessage.contains("Undefined function") => // do nothing
    }
    assert(snc.snappySession.sql(s"SHOW FUNCTIONS APP.intudf_splitmode").collect().length == 0)
  }

  override def verifySplitModeOperations(tableType: String, isComplex: Boolean,
      props: Map[String, String]): Unit = {
    // embeddedModeTable1 is dropped in split mode. recreate it
    val snc = SnappyContext(sc)
    if (isComplex) {
      createComplexTableUsingDataSourceAPI(snc, "embeddedModeTable1",
        tableType, props)
    } else {
      createTableUsingDataSourceAPI(snc, "embeddedModeTable1",
        tableType, props)
    }
    selectFromTable(snc, "embeddedModeTable1", 1005)

    snc.dropTable("embeddedModeTable1", ifExists = true)

    // embeddedModeTable2 still exists drop it
    snc.dropTable("embeddedModeTable2", ifExists = true)

    // read data from splitModeTable1
    selectFromTable(snc, "splitModeTable1", 1005)

    // drop table created in split mode
    snc.dropTable("splitModeTable1", ifExists = true)

    // recreate the dropped table
    var expected: Seq[ComplexData] = Nil
    if (isComplex) {
      expected = createComplexTableUsingDataSourceAPI(snc, "splitModeTable1",
        tableType, props)
    } else {
      createTableUsingDataSourceAPI(snc, "splitModeTable1",
        tableType, props)
    }
    selectFromTable(snc, "splitModeTable1", 1005, expected)
    snc.dropTable("splitModeTable1", ifExists = true)

    logInfo("Successful")
  }

  def createRowTableForCollocatedJoin(): Unit = {

    val snc = SnappyContext(sc)
    val dimension1 = sc.parallelize(
      (1 to 1000).map(i => TestData2(i, i.toString, i % 10 + 1)))
    val refDf = snc.createDataFrame(dimension1)
    snc.sql("DROP TABLE IF EXISTS PR_TABLE1")

    snc.sql("CREATE TABLE PR_TABLE1(OrderId INT NOT NULL,description String, " +
        "OrderRef INT) USING row " +
        "options (" +
        "PARTITION_BY 'OrderId, OrderRef')")

    refDf.write.insertInto("PR_TABLE1")

    snc.sql("DROP TABLE IF EXISTS PR_TABLE2")

    snc.sql("CREATE TABLE PR_TABLE2(OrderId INT NOT NULL,description String, " +
        "OrderRef INT) USING row options (" +
        "PARTITION_BY 'OrderId,OrderRef'," +
        "COLOCATE_WITH 'PR_TABLE1')")

    val dimension2 = sc.parallelize(
      (1 to 1000).map(i => TestData2(i, i.toString, i % 5 + 1)))

    val dimensionDf = snc.createDataFrame(dimension2)
    dimensionDf.write.insertInto("PR_TABLE2")

    // force the stats to be populated
    SnappyTableStatsProviderService.getService.getTableStatsFromService("APP.PR_TABLE1")
    SnappyTableStatsProviderService.getService.getTableStatsFromService("APP.PR_TABLE2")
  }

  def createColumnTableForCollocatedJoin(): Unit = {

    val snc = SnappyContext(sc)
    val dimension1 = sc.parallelize(
      (1 to 1000).map(i => TestData2(i, i.toString, i % 10 + 1)))
    val refDf = snc.createDataFrame(dimension1)
    snc.sql("DROP TABLE IF EXISTS PR_TABLE3")

    snc.sql("CREATE TABLE PR_TABLE3(OrderId INT, description String, " +
        "OrderRef INT) USING column " +
        "options (" +
        "PARTITION_BY 'OrderId,OrderRef')")

    refDf.write.format("column").mode(SaveMode.Append).options(props)
        .saveAsTable("PR_TABLE3")

    val countdf = snc.sql("select * from PR_TABLE3")
    var count = countdf.count()
    assert(count == 1000, s"Unexpected count = $count, expected 1000")

    snc.sql("DROP TABLE IF EXISTS PR_TABLE4")

    snc.sql("CREATE TABLE PR_TABLE4(OrderId INT ,description String, " +
        "OrderRef INT) USING column options (" +
        "PARTITION_BY 'OrderId,OrderRef'," +
        "COLOCATE_WITH 'PR_TABLE3')")

    val dimension2 = sc.parallelize(
      (1 to 1000).map(i => TestData2(i, i.toString, i % 5 + 1)))

    val dimensionDf = snc.createDataFrame(dimension2)
    dimensionDf.write.insertInto("PR_TABLE4")
    val countdf1 = snc.sql("select * from PR_TABLE4")
    count = countdf1.count()
    assert(count == 1000, s"Unexpected count = $count, expected 1000")

    // force the stats to be populated
    SnappyTableStatsProviderService.getService.getTableStatsFromService("APP.PR_TABLE3")
    SnappyTableStatsProviderService.getService.getTableStatsFromService("APP.PR_TABLE4")
  }


  def checkCollocatedJoins(locatorPort: Int, prop: Properties,
      table1: String, table2: String,
      locatorClientPort: Int): Unit = {
    val snc: SnappyContext = getSnappyContextForConnector(locatorClientPort)

    val testJoins = new SnappyJoinSuite()
    testJoins.partitionToPartitionJoinAssertions(snc, table1, table2)

    logInfo("Successful")
  }

  /**
   * Returns the SnappyContext for external(compute) Spark cluster connected to
   * SnappyData cluster using the locator property
   */
  override def getSnappyContextForConnector(locatorClientPort: Int, properties: Properties = null)
  : SnappyContext = {
    val hostName = InetAddress.getLocalHost.getHostName
    //      val connectionURL = "jdbc:snappydata://localhost:" + locatorClientPort + "/"
    val connectionURL = s"localhost:$locatorClientPort"
    logInfo(s"URL for connector is $connectionURL")
    val conf = new SparkConf()
        .setAppName("test Application")
        .setMaster(s"spark://$hostName:7077")
        .set("spark.executor.cores", TestUtils.defaultCores.toString)
        .set("spark.executor.extraClassPath",
          getEnvironmentVariable("SNAPPY_DIST_CLASSPATH"))
        .set("spark.testing.reservedMemory", "0")
        .set("spark.sql.autoBroadcastJoinThreshold", "-1")
        .set("snappydata.connection", connectionURL)
        .set("snapptdata.sql.planCaching", random.nextBoolean().toString)

    logInfo("Spark conf:" + conf.getAll.toString)

    val sc = SparkContext.getOrCreate(conf)
    //      sc.setLogLevel("DEBUG")
    //      Logger.getRootLogger.setLevel(Level.ALL)
    //      Logger.getLogger("org").setLevel(Level.DEBUG)
    //      Logger.getLogger("akka").setLevel(Level.DEBUG)
    //      val snc = SnappySession.getOrCreate(sc).sqlContext
    val snc = SnappyContext(sc)

    val mode = SnappyContext.getClusterMode(snc.sparkContext)
    mode match {
      case ThinClientConnectorMode(_, _) => // expected
      case _ => assert(assertion = false, "cluster mode is " + mode)
    }

    snc
  }

  def splitModeTableCreate(locatorPort: Int,
      prop: Properties,
      locatorClientPort: Int): Unit = {
    val tblBatchSize200K = "tblBatchSizeBig_split"

    val tblBatchSize200 = "tblBatchSizeSmall_split"

    val snc = getSnappyContextForConnector(locatorClientPort)
    snc.sql(s"CREATE TABLE $tblBatchSize200(Key1 INT ,Value STRING) " +
        "USING column " +
        "options " +
        "(" +
        "PARTITION_BY 'Key1'," +
        "BUCKETS '8', COLUMN_BATCH_SIZE '200')")

    snc.sql(s"CREATE TABLE $tblBatchSize200K (Key1 INT ,Value STRING) " +
        "USING column " +
        "options " +
        "(" +
        "PARTITION_BY 'Key1'," +
        "BUCKETS '8', COLUMN_BATCH_SIZE '200000')")

    val rdd = sc.parallelize(
      (1 to 100000).map(i => TestData(i, i.toString)))

    implicit val encoder: Encoder[TestData] = Encoders.product[TestData]
    val dataDF = snc.createDataset(rdd)

    dataDF.write.insertInto(tblBatchSize200)
    dataDF.write.insertInto(tblBatchSize200K)
  }

  def checkStatsForSplitMode(locatorPort: Int, prop: Properties,
      buckets: String,
      locatorClientPort: Int): Unit = {
    val snc: SnappyContext = getSnappyContextForConnector(locatorClientPort)
    snc.sql("drop table if exists snappyTable")
    snc.sql(s"create table snappyTable (id bigint not null, sym varchar(10) not null) using " +
        s"column options(redundancy '1', buckets '$buckets')")
    val testDF = snc.range(10000000).selectExpr("id", "concat('sym', cast((id % 100) as varchar" +
        "(10))) as sym")
    testDF.write.insertInto("snappyTable")
    // TODO: Fix this. wait added to make sure that stats are
    // generated on the embedded cluster and the smart connector
    // mode is able to get those. Ideally if table stats are not
    // present connector should send the table name and
    // get those from embedded side
    var expectedRowCount = 10000000

    def waitForStats: Boolean = {
      SnappyTableStatsProviderService.getService.
          getAggregatedStatsOnDemand._1.get("APP.SNAPPYTABLE") match {
        case Some(stats) => stats.getRowCount == expectedRowCount
        case _ => false
      }
    }

    ClusterManagerTestBase.waitForCriterion(waitForStats,
      s"Expected stats row count to be $expectedRowCount", 30000, 500, throwOnTimeout = true)
    for (i <- 1 to 100) {
      snc.sql(s"insert into snappyTable values($i,'Test$i')")
    }
    expectedRowCount = 10000100
    ClusterManagerTestBase.waitForCriterion(waitForStats,
      s"Expected stats row count to be $expectedRowCount", 30000, 500, throwOnTimeout = true)
    logInfo("Successful")
  }

  def splitModeCreateTableUsingCTAS(locatorPort: Int,
      prop: Properties,
      locatorClientPort: Int): Unit = {
    val snc = getSnappyContextForConnector(locatorClientPort)
    val customerFile: String = getClass.getResource("/customer.csv").getPath

    snc.sql(s"CREATE EXTERNAL TABLE CUSTOMER_STAGING ( " +
        "C_CUSTKEY     INTEGER NOT NULL," +
        "C_NAME        VARCHAR(25) NOT NULL," +
        "C_ADDRESS     VARCHAR(40) NOT NULL," +
        "C_NATIONKEY   INTEGER NOT NULL," +
        "C_PHONE       VARCHAR(15) NOT NULL," +
        "C_ACCTBAL     DECIMAL(15,2)   NOT NULL," +
        "C_MKTSEGMENT  VARCHAR(10) NOT NULL," +
        "C_COMMENT     VARCHAR(117) NOT NULL)" +
        s"USING csv OPTIONS (path '$customerFile', maxCharsPerColumn '4096')")

    snc.sql(s"CREATE TABLE CUSTOMER AS SELECT * FROM CUSTOMER_STAGING")
    val count = snc.sql("select * from customer").count()
    assert(count == 750, s"Expected 750 rows. Actual rows = $count")

    val customerWithHeadersFile: String = getClass.getResource("/customer_with_headers.csv").getPath
    val customer_csv_DF = snc.read.option("header", "true")
        .option("inferSchema", "true")
        .option("maxCharsPerColumn", "4096").csv(customerWithHeadersFile)
    val props1 = Map("PARTITION_BY" -> "C_CUSTKEY")
    customer_csv_DF.write.format("column").mode("append").options(props1).saveAsTable("CUSTOMER_2")
    val count2 = snc.sql("select * from customer_2").count()
    assert(count2 == 750, s"Expected 750 rows. Actual rows = $count2")

    // also test temp table
    snc.sql(s"CREATE TEMPORARY TABLE CUSTOMER_TEMP AS SELECT * FROM CUSTOMER_STAGING")
    val count3 = snc.sql("select * from CUSTOMER_TEMP").count()
    assert(count3 == 750, s"Expected 750 rows. Actual rows = $count3")
    val catalog = snc.snappySession.sessionCatalog
    assert(catalog.isTemporaryTable(snc.snappySession.tableIdentifier("CUSTOMER_TEMP")))
    snc.sql("DROP TABLE CUSTOMER_TEMP")
  }

  override def dropAndCreateTablesInEmbeddedMode(
      tableType: String): Unit = {
    val snc = SnappyContext(sc)
    val df = snc.table("APP.T1")
    assert(df.schema.fields.length == 3)
    snc.dropTable("APP.T1")

    snc.sql(s"CREATE TABLE T1(COL1 STRING, COL2 STRING) " +
        s"USING $tableType OPTIONS (PARTITION_BY 'COL1', COLUMN_MAX_DELTA_ROWS '1')")
    snc.sql("INSERT INTO T1 VALUES('AA', 'AA')")
    snc.sql("INSERT INTO T1 VALUES('BB', 'BB')")
    snc.sql("INSERT INTO T1 VALUES('CC', 'CC')")
    snc.sql("INSERT INTO T1 VALUES('DD', 'DD')")
    snc.sql("INSERT INTO T1 VALUES('EE', 'EE')")

    val rs = snc.sql("select * from t1").collect()
    assert(rs.length == 5)
  }

  var connectorSnc: SnappyContext = _

  override def createTablesInSplitMode(locatorPort: Int,
      prop: Properties,
      locatorClientPort: Int,
      tableType: String): Unit = {
    if (connectorSnc == null || connectorSnc.sparkContext.isStopped) {
      connectorSnc = getSnappyContextForConnector(locatorClientPort)
    }
    // row table
    connectorSnc.sql(s"CREATE TABLE T1(C1 INT, C2 INT, C3 INT) " +
        s"USING $tableType OPTIONS (PARTITION_BY 'C1', COLUMN_MAX_DELTA_ROWS '1')")
    connectorSnc.sql("INSERT INTO T1 VALUES(1, 1, 1)")
    connectorSnc.sql("INSERT INTO T1 VALUES(2, 2, 2)")
    connectorSnc.sql("INSERT INTO T1 VALUES(3, 3, 3)")
    connectorSnc.sql("INSERT INTO T1 VALUES(4, 4, 4)")
    connectorSnc.sql("INSERT INTO T1 VALUES(5, 5, 5)")

    val rs = connectorSnc.sql("select * from t1 order by c1").collect()

    assert(rs.length == 5)
    assert(rs(0).getAs[Int]("C1") == 1)
    assert(rs(0).getAs[Int]("C2") == 1)
    assert(rs(0).getAs[Int]("C3") == 1)
  }

  override def verifyTableFormInSplitMOde(locatorPort: Int,
      prop: Properties,
      locatorClientPort: Int): Unit = {
    var resultDF: org.apache.spark.sql.DataFrame = null
    try {
      resultDF = connectorSnc.sql("select * from t1 order by col1")
    } catch {
      case _: org.apache.spark.sql.AnalysisException =>
        resultDF = connectorSnc.sql("select * from t1 order by col1")
    }

    val rs = resultDF.collect()
    assert(rs.length == 5, s"Expected 5 but got ${rs.length}")
    assert(rs(0).getAs[String]("COL1").equals("AA"))
    assert(rs(0).getAs[String]("COL2").equals("AA"))

    connectorSnc.dropTable("APP.T1")
  }

  def createTablesFromOtherTablesTest(locatorPort: Int,
      prop: Properties,
      locatorClientPort: Int): Unit = {
    val tempRowTableProps = "BUCKETS '16', PARTITION_BY 'COL2'"

    executeTestWithOptions(locatorPort, locatorClientPort, Map("BUCKETS" -> "8",
      "PARTITION_BY" -> "COL1", "REDUNDANCY" -> "1"), Map.empty, tempRowTableProps)
    executeTestWithOptions(locatorPort, locatorClientPort, Map.empty, Map("BUCKETS" -> "16"),
      tempRowTableProps, "BUCKETS '8', PARTITION_BY 'COL1', REDUNDANCY '1'")
  }

  def executeTestWithOptions(locatorPort: Int, locatorClientPort: Int,
      rowTableOptios: Map[String, String] = Map.empty[String, String],
      colTableOptions: Map[String, String] = Map.empty[String, String],
      tempRowTableOptions: String = "",
      tempColTableOptions: String = ""): Unit = {

    val snc = getSnappyContextForConnector(locatorClientPort)
    val rowTable = "rowTable"
    val colTable = "colTable"


    snc.sql("DROP TABLE IF EXISTS " + rowTable)
    snc.sql("DROP TABLE IF EXISTS " + colTable)
    Property.ColumnBatchSize.set(snc.sessionState.conf, "30k")
    val rdd = sc.parallelize(
      (1 to 113999).map(i => TestRecord(i, i + 1, i + 2)))
    val dataDF = snc.createDataFrame(rdd)

    snc.createTable(rowTable, "row", dataDF.schema, rowTableOptios)
    dataDF.write.format("row").mode(SaveMode.Append).options(rowTableOptios).saveAsTable(rowTable)

    snc.createTable(colTable, "column", dataDF.schema, colTableOptions)
    dataDF.write.insertInto(colTable)

    val tempRowTableName = "testRowTable1"
    val tempColTableName = "testcolTable1"


    snc.sql("DROP TABLE IF EXISTS " + tempRowTableName)
    snc.sql(s"CREATE TABLE " + tempRowTableName + s" using row options($tempRowTableOptions)  AS" +
        s" (SELECT col1 ,col2  FROM " + rowTable + ")")
    val testResults1 = snc.sql("SELECT * FROM " + tempRowTableName).collect()
    assert(testResults1.length == 113999, s"Expected row count is 113999 while actual count is " +
        s"${testResults1.length}")


    snc.sql("DROP TABLE IF EXISTS " + tempRowTableName)
    snc.sql("CREATE TABLE " + tempRowTableName + s" using row options($tempRowTableOptions) AS " +
        s"(SELECT col1 ,col2  FROM " + colTable + ")")
    val testResults2 = snc.sql("SELECT * FROM " + tempRowTableName).collect()
    assert(testResults2.length == 113999, s"Expected row count is 113999 while actual count is " +
        s"${testResults2.length}")

    snc.sql("DROP TABLE IF EXISTS " + tempColTableName)
    snc.sql("CREATE TABLE " + tempColTableName + s" USING COLUMN OPTIONS($tempColTableOptions) " +
        s"AS (SELECT col1 ,col2 FROM " + tempRowTableName + ")")

    val testResults3 = snc.sql("SELECT * FROM " + tempColTableName).collect()
    assert(testResults3.length == 113999, s"Expected row count is 113999 while actual count is " +
        s"${testResults3.length}")

    snc.sql("DROP TABLE IF EXISTS " + tempColTableName)
    snc.sql("CREATE TABLE " + tempColTableName + s" USING COLUMN OPTIONS($tempColTableOptions) " +
        s"AS (SELECT col1 ,col2 FROM " + colTable + ")")

    val testResults4 = snc.sql("SELECT * FROM " + tempColTableName).collect()
    assert(testResults4.length == 113999, s"Expected row count is 113999 while actual count is" +
        s"${testResults4.length}")

    snc.sql("DROP TABLE IF EXISTS " + tempColTableName)

    snc.sql("CREATE TABLE " + tempColTableName + s" USING COLUMN OPTIONS($tempColTableOptions) " +
        s"AS (SELECT t1.col1 ,t1.col2 FROM " + colTable + " t1," + rowTable +
        " t2 where t1.col1=t2.col2)")
    // Expected count will be 113998 as first row will not match
    val testResults5 = snc.sql("SELECT * FROM " + tempColTableName).collect()

    assert(testResults5.length == 113998, s"Expected row count is 113998 while actual count is" +
        s"${testResults5.length}")

    snc.sql("DROP TABLE IF EXISTS " + tempColTableName)
    snc.sql("DROP TABLE IF EXISTS " + tempRowTableName)

    snc.sql("DROP TABLE IF EXISTS " + rowTable)
    snc.sql("DROP TABLE IF EXISTS " + colTable)
  }
}<|MERGE_RESOLUTION|>--- conflicted
+++ resolved
@@ -47,16 +47,7 @@
 
   val currentLocatorPort: Int = ClusterManagerTestBase.locPort
 
-<<<<<<< HEAD
-  // start embedded thrift server on lead
-  bootProps.setProperty("snappydata.hiveServer.enabled", "true")
-  bootProps.setProperty("hive.server2.thrift.bind.host", "localhost")
-  bootProps.setProperty("hive.server2.thrift.port", testObject.thriftPort.toString)
-
   override protected val sparkOldProductDir: String =
-=======
-  override protected val sparkProductDir: String =
->>>>>>> 568b7e1f
     testObject.getEnvironmentVariable("SNAPPY_HOME")
 
   override def beforeClass(): Unit = {
