--- conflicted
+++ resolved
@@ -18,24 +18,17 @@
 import org.apache.spark.sql.execution._
 import org.apache.spark.sql.execution.row.UpdatableRelation
 import org.apache.spark.sql.execution.streamsummary.StreamSummaryAggregation
-<<<<<<< HEAD
-import org.apache.spark.sql.sources.{ CastLongTime, StreamStrategy, WeightageRule }
 import org.apache.spark.sql.types.{ LongType, StructField, StructType }
-import org.apache.spark.storage.StorageLevel
-import org.apache.spark.streaming.dstream.DStream
-import org.apache.spark.streaming.{ StreamingContext, Time }
 import io.snappydata.util.SqlUtils
 import org.apache.spark.SparkContext._
 import org.apache.spark.Partitioner
 import org.apache.spark.sql.collection.Utils
-=======
 import org.apache.spark.sql.sources.{CastLongTime, LogicalRelation, StreamStrategy, WeightageRule}
 import org.apache.spark.sql.types.{LongType, StructField, StructType}
 import org.apache.spark.storage.StorageLevel
 import org.apache.spark.streaming.dstream.DStream
 import org.apache.spark.streaming.{StreamingContext, Time}
 import org.apache.spark.{SparkContext, TaskContext}
->>>>>>> 4e65b756
 
 /**
  * An instance of the Spark SQL execution engine that delegates to supplied SQLContext
@@ -43,13 +36,9 @@
  *
  * Created by Soubhik on 5/13/15.
  */
-<<<<<<< HEAD
-protected[sql] class SnappyContext(sc: SparkContext)
-  extends SQLContext(sc) with Serializable {
-=======
+
 protected[sql] final class SnappyContext(sc: SparkContext)
     extends SQLContext(sc) with Serializable {
->>>>>>> 4e65b756
 
   self =>
 
@@ -313,12 +302,7 @@
    * @return returns the top K elements with their respective frequencies between two time
    */
   def queryTopK[T: ClassTag](topKName: String,
-<<<<<<< HEAD
-    startTime: String = null, endTime: String = null): DataFrame = {
-=======
       startTime: String = null, endTime: String = null, k: Int = -1): DataFrame = {
->>>>>>> 4e65b756
-
     val stime = if (startTime == null) 0L
     else
       CastLongTime.getMillis(java.sql.Timestamp.valueOf(startTime))
@@ -331,13 +315,8 @@
   }
 
   def queryTopK[T: ClassTag](topKName: String,
-<<<<<<< HEAD
-    startTime: Long, endTime: Long): DataFrame = {
-    val k: TopKWrapper = catalog.topKStructures(topKName)
-=======
       startTime: Long, endTime: Long, k: Int): DataFrame = {
     val topk: TopKWrapper = catalog.topKStructures(topKName)
->>>>>>> 4e65b756
 
     if (topk.stsummary) {
       val size = if (k != -1) k else topk.size
@@ -352,19 +331,11 @@
   import snappy.RDDExtensions
 
   def queryTopkStreamSummary[T: ClassTag](topKName: String,
-<<<<<<< HEAD
-    startTime: Long, endTime: Long,
-    k: TopKWrapper): DataFrame = {
-    val topKRDD = new TopKStreamRDD[T](topKName, startTime, endTime, this).
-      reduceByKey(_ + _).map(tuple =>
-        Row(tuple._1, tuple._2.estimate, tuple._2.lowerBound))
-=======
       startTime: Long, endTime: Long,
       topk: TopKWrapper, k: Int): DataFrame = {
     val topKRDD = TopKRDD.streamRDD[T](topKName, startTime, endTime, this).
         reduceByKey(_ + _).mapPreserve(tuple =>
       Row(tuple._1, tuple._2.estimate, tuple._2.lowerBound))
->>>>>>> 4e65b756
 
     val aggColumn = "EstimatedValue"
     val errorBounds = "DeltaError"
@@ -383,30 +354,11 @@
     // using the straightforward approach for now
 
     // first collect keys from across the cluster
-<<<<<<< HEAD
-    /*val combinedKeys = new TopKKeysRDD[T](topKName, startTime, endTime, this)
-=======
-    val combinedKeys = TopKRDD.keysRDD[T](topKName, startTime, endTime, this)
->>>>>>> 4e65b756
-        .reduce { (map1, map2) =>
-      // choose bigger of the two maps as resulting map
-      val (m1, m2) = if (map1.size < map2.size) (map2, map1) else (map1, map2)
-      m2.iterator.foreach(m1.add)
-      m1
-    }
-
-    val iter = combinedKeys.iterator*/
-
-<<<<<<< HEAD
-    val topKRDD = new TopKResultRDD(topKName, startTime, endTime,
-       this).reduceByKey(_ + _).map{ case (key, approx) =>
+
+    val topKRDD = TopKRDD.resultRDD(topKName, startTime, endTime,
+       this)
+        .reduceByKey(_ + _).mapPreserve{case (key, approx) =>
         Row(key, approx.estimate, approx)}
-=======
-    val topKRDD = TopKRDD.resultRDD(topKName, startTime, endTime,
-      Array.fill(combinedKeys.size)(iter.next()), this)
-        .reduceByKey(_ + _).mapPreserve(tuple =>
-      Row(tuple._1, tuple._2.estimate, tuple._2))
->>>>>>> 4e65b756
 
     val aggColumn = "EstimatedValue"
     val errorBounds = "ErrorBoundsInfo"
@@ -417,17 +369,12 @@
   }
 
   private var storeConfig: Map[String, String] = _
-<<<<<<< HEAD
+
   def setExternalStoreConfig(conf: Map[String, String]) = {
     this.storeConfig = conf
   }
-=======
-
-  def setExternalStoreConfig(conf: Map[String, String]) = {
-    this.storeConfig = conf
-  }
-
->>>>>>> 4e65b756
+
+
   def getExternalStoreConfig: Map[String, String] = {
     storeConfig
   }
