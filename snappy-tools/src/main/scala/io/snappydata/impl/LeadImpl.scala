package io.snappydata.impl

import java.sql.SQLException
import java.util.Properties
import java.util.concurrent.CountDownLatch

import scala.collection.JavaConverters._

import akka.actor.ActorSystem
import com.gemstone.gemfire.distributed.internal.DistributionConfig
import com.gemstone.gemfire.distributed.internal.locks.{DLockService, DistributedMemberLock}
import com.gemstone.gemfire.internal.cache.GemFireCacheImpl
import com.pivotal.gemfirexd.FabricService.State
import com.pivotal.gemfirexd.NetworkInterface
import com.pivotal.gemfirexd.internal.engine.store.ServerGroupUtils
import com.typesafe.config.{Config, ConfigFactory}
import io.snappydata._
import spark.jobserver.JobServer

import org.apache.spark.scheduler.cluster.SnappyEmbeddedModeClusterManager
import org.apache.spark.sql.SnappyContext
import org.apache.spark.{Logging, SparkConf, SparkContext}

class LeadImpl extends ServerImpl with Lead with Logging {

  self =>

  private val LOCK_SERVICE_NAME = "__PRIMARY_LEADER_LS"

  private val bootProperties = new Properties()

  private lazy val dls = {

    val gfCache = GemFireCacheImpl.getInstance

    if (gfCache == null || gfCache.isClosed) {
      throw new Exception("GemFire Cache not initialized")
    }

    val dSys = gfCache.getDistributedSystem

    DLockService.create(LOCK_SERVICE_NAME, dSys, true, true, true)
  }

  private var sparkContext: SparkContext = _

  private val latch = new CountDownLatch(1)
  private var notificationCallback: (() => Unit) = _
  private lazy val primaryLeadNodeWaiter = scheduleWaitForPrimaryDeparture()

  private lazy val primaryLeaderLock = new DistributedMemberLock(dls,
    LOCK_SERVICE_NAME, DistributedMemberLock.NON_EXPIRING_LEASE,
    DistributedMemberLock.LockReentryPolicy.PREVENT_SILENTLY)

  var _directApiInvoked: Boolean = false

  def directApiInvoked: Boolean = _directApiInvoked

  @throws(classOf[SQLException])
  override def start(bootProperties: Properties, ignoreIfStarted: Boolean): Unit = {

    _directApiInvoked = true
    val locator = {
      bootProperties.getProperty(DistributionConfig.LOCATORS_NAME) match {
        case v if v != null => v
        case _ =>
          bootProperties.getProperty(Property.locators)
      }
    }

    val conf = new SparkConf()
<<<<<<< HEAD
    conf.setMaster(Constant.SNAPPY_URL_PREFIX + s"$locator").setAppName("leaderLauncher")
=======
    conf.setMaster(Constant.JDBC_URL_PREFIX + s"$locator").
      setAppName("leaderLauncher").
      set(Property.jobserverEnabled, "true")
>>>>>>> 73e60921

    bootProperties.asScala.foreach({ case (k, v) =>
      val key = if (!k.startsWith(Constant.PROPERTY_PREFIX) &&
        !k.startsWith(Constant.JOBSERVER_PROPERTY_PREFIX)
      ) {
        Constant.PROPERTY_PREFIX + k
      }
      else {
        k
      }
      conf.set(key, v)
    })

    SnappyEmbeddedModeClusterManager.register()

    sparkContext = new SparkContext(conf)

    SnappyContext(sparkContext)
  }

  private[snappydata] def internalStart(conf: SparkConf): Unit = {

    initStartupArgs(conf)

    logInfo("cluster configuration after overriding certain properties \n"
      + conf.toDebugString)

    val confProps = conf.getAll
    val storeProps = new Properties()
    
    val filteredProp = confProps.filter {
      case (k, _) => k.startsWith(Constant.PROPERTY_PREFIX)
    }.map {
      case (k, v) => (k.replaceFirst(Constant.PROPERTY_PREFIX, ""), v)
    }
    storeProps.putAll(filteredProp.toMap.asJava)

    logInfo("passing store properties as " + storeProps)
    super.start(storeProps, ignoreIfStarted = false)

    status() match {
      case State.RUNNING =>
        bootProperties.putAll(confProps.toMap.asJava)
        logInfo("ds connected. About to check for primary lead lock.")
        // check for leader's primary election
        val startStatus = directApiInvoked match {
          case true =>
            primaryLeaderLock.tryLock()
          case _ =>
            primaryLeaderLock.lockInterruptibly()
            true
        }

        startStatus match {
          case true =>
            logInfo("Primary lead lock acquired.")
          // let go.
          case false =>
            serverstatus = State.STANDBY
            primaryLeadNodeWaiter.start()
        }
      case _ =>
        logWarning(LocalizedMessages.res.getTextMessage("SD_LEADER_NOT_READY", status()))
    }
  }

  @throws(classOf[SQLException])
  override def stop(shutdownCredentials: Properties): Unit = {
    assert(sparkContext != null, "Mix and match of LeadService api " +
      "and SparkContext is unsupported.")
    if (!sparkContext.isStopped) {
      sparkContext.stop()
      sparkContext = null
    }
  }

  private[snappydata] def internalStop(shutdownCredentials: Properties): Unit = {
    primaryLeadNodeWaiter.interrupt()
    bootProperties.clear()
    SnappyContext.stop()
    // TODO: [soubhik] find a way to stop jobserver.
    sparkContext = null
    super.stop(shutdownCredentials)
  }

  override def waitUntilPrimary(): Unit = synchronized {
    status() match {
      case State.STANDBY => latch.await()
      case State.RUNNING => ; // no-op
      case _ => logWarning("not waiting because server not in standby mode. status is "
        + status())
    }
  }

  private[snappydata] def initStartupArgs(conf: SparkConf) = {

    def changeOrAppend(attr: String, value: String,
                       overwrite: Boolean = false,
                       ignoreIfPresent: Boolean = false) = {
      val x = conf.getOption(attr).orNull
      x match {
        case null =>
          conf.set(attr, value)
        case v if ignoreIfPresent => ; // skip setting property.
        case v if overwrite => conf.set(attr, value)
        case v => conf.set(attr, x ++ s""",$value""")
      }
    }

    changeOrAppend(com.pivotal.gemfirexd.Attribute.SERVER_GROUPS, LEADER_SERVERGROUP)
    changeOrAppend(com.pivotal.gemfirexd.Attribute.GFXD_HOST_DATA, "false", overwrite = true)
    changeOrAppend(Property.jobserverEnabled, "false", ignoreIfPresent = true)

    conf
  }

  protected[snappydata] def notifyWhenPrimary(f: () => Unit): Unit = this.notificationCallback = f

  private[snappydata] def scheduleWaitForPrimaryDeparture() = {

    val r = new Runnable() {
      override def run(): Unit = {
        try {
          logInfo("About to wait for member lock")
          primaryLeaderLock.lockInterruptibly()
          latch.countDown()
          logInfo("Notifying status ...")
          notificationCallback()
        } catch {
          case ie: InterruptedException =>
            logInfo("Thread interrupted. Shutting down primary lead node lock waiter.")
            Thread.currentThread().interrupt()
          case e: Throwable =>
            logWarning("Exception while becoming primary lead node after standby mode", e)
            throw e
        }
      }
    }

    val t = new Thread(Utils.SnappyDataThreadGroup, r, "Waiter To Become Primary Lead Node")
    t.setDaemon(true)
    t.setContextClassLoader(this.getClass.getClassLoader)
    t
  }

  @throws(classOf[Exception])
  private[snappydata] def startAddOnServices(sc: SparkContext): Unit = this.synchronized {

    if (status() == State.UNINITIALIZED || status() == State.STOPPED) {
      // for SparkContext.setMaster("local[xx]"), ds.connect won't happen
      // until now.
      logInfo("Connecting to snappydata cluster now...")
      internalStart(sc.getConf)
    }

    val jobServerEnabled = bootProperties.getProperty(Property.jobserverEnabled).toBoolean
    if (_directApiInvoked) {
      assert(jobServerEnabled,
        "JobServer must have been enabled with lead.start(..) invocation")
    }
    if (jobServerEnabled) {
      logInfo("Starting job server...")

      val confFile = bootProperties.getProperty("jobserver.configFile") match {
        case null => Array[String]()
        case c => Array(c)
      }

      JobServer.start(confFile, getConfig, createActorSystem)
    }

    // This will use GfxdDistributionAdvisor#distributeProfileUpdate
    // which inturn will create a new profile object via #instantiateProfile
    // whereby ClusterCallbacks#getDriverURL should be now returning
    // the correct URL given SparkContext is fully initialized.
    logInfo("About to send profile update after initialization completed.")
    ServerGroupUtils.sendUpdateProfile()
  }

  def getConfig(args: Array[String]): Config = {

    System.setProperty("config.trace", "loads")

    val notConfigurable = ConfigFactory.parseResources("jobserver-overrides.conf")

    val bootConfig = notConfigurable.withFallback(ConfigFactory.parseProperties(bootProperties))

    val snappyDefaults = bootConfig.withFallback(
      ConfigFactory.parseResources("jobserver-defaults.conf"))

    val builtIn = ConfigFactory.load()

    val finalConf = snappyDefaults.withFallback(builtIn).resolve()

    logInfo("Passing JobServer with config " + finalConf.root.render())

    finalConf
  }


  def createActorSystem(conf: Config): ActorSystem = {
    ActorSystem("SnappyLeadJobServer", conf)
  }

  @throws(classOf[SQLException])
  override def startNetworkServer(bindAddress: String,
                                  port: Int,
                                  networkProperties: Properties): NetworkInterface = {
    throw new SQLException("Network server cannot be started on lead node.")
  }

  @throws(classOf[SQLException])
  override def startThriftServer(bindAddress: String,
                                 port: Int,
                                 networkProperties: Properties): NetworkInterface = {
    throw new SQLException("Thrift server cannot be started on lead node.")
  }

  @throws(classOf[SQLException])
  override def startDRDAServer(bindAddress: String,
                               port: Int,
                               networkProperties: Properties): NetworkInterface = {
    throw new SQLException("DRDA server cannot be started on lead node.")
  }

  override def stopAllNetworkServers(): Unit = {
    // nothing to do as none of the net servers are allowed to start.
  }
}

object LeadImpl {

  def invokeLeadStart(conf: SparkConf): Unit = {
    val lead = ServiceManager.getLeadInstance.asInstanceOf[LeadImpl]
    lead.internalStart(conf)
  }

  def invokeLeadStartAddonService(sc: SparkContext): Unit = {
    val lead = ServiceManager.getLeadInstance.asInstanceOf[LeadImpl]
    lead.startAddOnServices(sc)
  }

  def invokeLeadStop(shutdownCredentials: Properties): Unit = {
    val lead = ServiceManager.getLeadInstance.asInstanceOf[LeadImpl]
    lead.internalStop(shutdownCredentials)
  }

}<|MERGE_RESOLUTION|>--- conflicted
+++ resolved
@@ -69,13 +69,9 @@
     }
 
     val conf = new SparkConf()
-<<<<<<< HEAD
-    conf.setMaster(Constant.SNAPPY_URL_PREFIX + s"$locator").setAppName("leaderLauncher")
-=======
-    conf.setMaster(Constant.JDBC_URL_PREFIX + s"$locator").
+    conf.setMaster(Constant.SNAPPY_URL_PREFIX + s"$locator").
       setAppName("leaderLauncher").
       set(Property.jobserverEnabled, "true")
->>>>>>> 73e60921
 
     bootProperties.asScala.foreach({ case (k, v) =>
       val key = if (!k.startsWith(Constant.PROPERTY_PREFIX) &&
