--- conflicted
+++ resolved
@@ -78,19 +78,13 @@
           val region = Misc.getRegionForTable(resolvedName, true)
           region.asInstanceOf[Region[_, _]] match {
             case pr: PartitionedRegion =>
-<<<<<<< HEAD
               /*
-              val primaryBuckets = pr.getDataStore.getAllLocalPrimaryBucketIds
-                  .toArray(new Array[Integer](0))
-              */
-              genUUIDRegionKey(split)
-
-=======
               val primaryBucketIds = pr.getDataStore.
                   getAllLocalPrimaryBucketIdArray
               genUUIDRegionKey(primaryBucketIds.getQuick(
                 rand.nextInt(primaryBucketIds.size())))
->>>>>>> 1fae74e9
+              */
+              genUUIDRegionKey(split)
             case _ =>
               genUUIDRegionKey()
           }
